--- conflicted
+++ resolved
@@ -41,8 +41,4 @@
           pip list
       - name: Pytest tests
         shell: bash  # for Windows compatibility
-<<<<<<< HEAD
-        run: python -m pytest tests/test_utils.py tests/test_dataset.py tests/test_cli.py tests/test_hub.py tests/test_hpo.py -v
-=======
-        run: python -m pytest tests/test_utils.py tests/test_dataset.py tests/test_cli.py tests/test_hub.py -n 4 -v
->>>>>>> 83f34acd
+        run: python -m pytest tests/test_utils.py tests/test_dataset.py tests/test_cli.py tests/test_hub.py -n 4 -v