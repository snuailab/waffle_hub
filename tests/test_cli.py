--- conflicted
+++ resolved
@@ -2,14 +2,10 @@
 from pathlib import Path
 
 import pytest
-<<<<<<< HEAD
 from waffle_utils.file.io import save_json, unzip
-from waffle_utils.file.network import get_file_from_url
-=======
 
 from waffle_hub import TaskType
 from waffle_hub.dataset import Dataset
->>>>>>> 83f34acd
 
 
 def run_cli(cmd):
@@ -282,56 +278,6 @@
     _split(dataset_name, tmpdir)
     _export(dataset_name, tmpdir)
 
-def test_hub_hpo(test_dir: Path):
-    cmd = f'python -m waffle_hub.hub.cli new \
-        --backend ultralytics \
-        --root-dir {test_dir / "hubs"} \
-        --name test_hpo \
-        --task classification \
-        --model-type yolov8 \
-        --model-size n \
-        --categories [1,2] \
-    '
-    ret = run_cli(cmd)
-    assert ret.returncode == 0
-    assert (test_dir / "hubs" / "test" / "artifacts").exists()
-
-    search_space = {
-        "epochs": {"method": "suggest_categorical", "search_space": [1, 2, 3], "kwargs": {}}
-    }
-    save_json(search_space, test_dir / "search_space.json")
-
-    cmd = f"python -m waffle_hub.hub.cli hpo \
-        --root-dir {test_dir / 'hubs'} \
-        --name test_hpo \
-        --dataset {test_dir / 'datasets' / 'from_coco'} \
-        --sampler RandomSampler \
-        --pruner MedianPruner \
-        --direction maximize \
-        --n-trials 2 \
-        --metric accuracy \
-        --search_space {test_dir / 'search_space.json'} \
-    "
-
-    ret = run_cli(cmd)
-    assert ret.returncode == 0
-    assert (test_dir / "hubs" / "test_hpo" / "configs" / "hpo.yaml").exists()
-    assert (test_dir / "hubs" / "test_hpo" / "hpo_artifacts").exists()
-    assert (test_dir / "hubs" / "test_hpo" / "hpo.json").exists()
-    assert (test_dir / "hubs" / "test_hpo" / "metrics.json").exists()
-    assert (test_dir / "hubs" / "test_hpo" / "evaluate.json").exists()
-    assert (test_dir / "hubs" / "test_hpo" / "train.py").exists()
-    assert (test_dir / "hubs" / "test_hpo" / "test_hpo.db").exists()
-
-    cmd = f"python -m waffle_hub.hub.cli train \
-        --root-dir {test_dir / 'hubs'} \
-        --name test_hpo \
-        --dataset {test_dir / 'datasets' / 'from_coco'} \
-    "
-    ret = run_cli(cmd)
-    assert ret.returncode == 0
-    assert (test_dir / "hubs" / "test_hpo" / "artifacts").exists()
-    
 
 def test_dataset_clone(object_detection_dataset: Dataset, tmpdir: Path):
     dataset = object_detection_dataset
