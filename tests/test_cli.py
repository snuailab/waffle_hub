--- conflicted
+++ resolved
@@ -1,203 +1,3 @@
-<<<<<<< HEAD
-# import subprocess
-# from pathlib import Path
-
-# import pytest
-# from waffle_utils.file.io import unzip
-# from waffle_utils.file.network import get_file_from_url
-
-
-# def run_cli(cmd):
-#     ret = subprocess.run(cmd, check=True, shell=True)
-#     return ret
-
-
-# @pytest.fixture(scope="session")
-# def test_dir(tmpdir_factory):
-#     return Path(tmpdir_factory.mktemp("test"))
-
-
-# def test_dataset_new(test_dir: Path):
-#     cmd = f"python -m waffle_hub.run dataset new \
-#         --name new \
-#         --root-dir {test_dir / 'datasets'} \
-#         --task classification \
-#     "
-#     ret = run_cli(cmd)
-#     assert ret.returncode == 0
-
-
-# def test_dataset_from_coco(test_dir: Path):
-#     url = "https://raw.githubusercontent.com/snuailab/assets/main/waffle/sample_dataset/mnist.zip"
-#     coco_dir = test_dir / "datasets" / "mnist_coco"
-
-#     get_file_from_url(url, str(test_dir), True)
-#     unzip(str(test_dir / "mnist.zip"), coco_dir)
-
-#     cmd = f"python -m waffle_hub.run dataset from_coco \
-#         --name from_coco \
-#         --root-dir {test_dir / 'datasets'} \
-#         --coco-file {coco_dir / 'coco.json'} \
-#         --coco-root-dir {coco_dir / 'images'} \
-#         --task classification \
-#     "
-#     ret = run_cli(cmd)
-#     assert ret.returncode == 0
-#     assert (test_dir / "datasets" / "from_coco").exists()
-
-
-# def test_dataset_from_yolo(test_dir: Path):
-#     url = "https://raw.githubusercontent.com/snuailab/assets/main/waffle/sample_dataset/mnist_yolo_object_detection_splited.zip"
-#     yolo_dir = test_dir / "datasets" / "mnist_yolo"
-
-#     get_file_from_url(url, str(test_dir), True)
-#     unzip(str(test_dir / "mnist_yolo_object_detection_splited.zip"), yolo_dir)
-
-#     cmd = f"python -m waffle_hub.run dataset from_yolo \
-#         --name from_yolo \
-#         --root-dir {test_dir / 'datasets'} \
-#         --task object_detection \
-#         --yaml-path {yolo_dir / 'data.yaml'} \
-#     "
-#     ret = run_cli(cmd)
-#     assert ret.returncode == 0
-#     assert (test_dir / "datasets" / "from_yolo").exists()
-
-
-# def test_dataset_from_huggingface(test_dir: Path):
-#     url = "https://raw.githubusercontent.com/snuailab/assets/main/waffle/sample_dataset/mnist_huggingface_classification.zip"
-#     hf_dir = test_dir / "datasets" / "mnist_hf"
-
-#     get_file_from_url(url, str(test_dir), True)
-#     unzip(str(test_dir / "mnist_huggingface_classification.zip"), hf_dir)
-
-#     cmd = f"python -m waffle_hub.run dataset from_huggingface \
-#         --name from_hf \
-#         --root-dir {test_dir / 'datasets'} \
-#         --task classification \
-#         --dataset-dir {hf_dir} \
-#     "
-#     ret = run_cli(cmd)
-#     assert ret.returncode == 0
-#     assert (test_dir / "datasets" / "from_hf").exists()
-
-
-# def test_dataset_split(test_dir: Path):
-#     cmd = f"python -m waffle_hub.run dataset split \
-#         --name from_coco \
-#         --root-dir {test_dir / 'datasets'} \
-#         --train-ratio 0.8 \
-#         --val-ratio 0.1 \
-#         --test-ratio 0.1 \
-#         --seed 42 \
-#     "
-#     ret = run_cli(cmd)
-#     assert ret.returncode == 0
-#     assert (test_dir / "datasets" / "from_coco" / "sets" / "train.json").exists()
-
-
-# def test_dataset_export(test_dir: Path):
-#     cmd = f"python -m waffle_hub.run dataset export \
-#         --data-type ultralytics \
-#         --name from_coco \
-#         --root-dir {test_dir / 'datasets'} \
-#     "
-#     ret = run_cli(cmd)
-#     assert ret.returncode == 0
-#     assert (test_dir / "datasets" / "from_coco" / "exports" / "YOLO").exists()
-
-
-# def test_dataset_clone(test_dir: Path):
-#     cmd = f"python -m waffle_hub.run dataset clone \
-#         --src-name from_coco \
-#         --name clone \
-#         --src-root-dir {test_dir / 'datasets'} \
-#         --root-dir {test_dir / 'datasets'} \
-#     "
-#     ret = run_cli(cmd)
-#     assert ret.returncode == 0
-#     assert (test_dir / "datasets" / "clone").exists()
-
-
-# def test_hub_new(test_dir: Path):
-#     cmd = f'python -m waffle_hub.run hub new \
-#         --backend ultralytics \
-#         --root-dir {test_dir / "hubs"} \
-#         --name test \
-#         --task classification \
-#         --model-type yolov8 \
-#         --model-size n \
-#         --categories 1 \
-#         --categories 2 \
-#     '
-#     ret = run_cli(cmd)
-#     assert ret.returncode == 0
-#     assert (test_dir / "hubs" / "test").exists()
-
-
-# def test_hub_train(test_dir: Path):
-#     cmd = f'python -m waffle_hub.run hub train \
-#         --backend ultralytics \
-#         --root-dir {test_dir / "hubs"} \
-#         --name test \
-#         --dataset-path {test_dir / "datasets" / "from_coco" / "exports" / "YOLO" } \
-#         --epochs 1 \
-#         --batch-size 4 \
-#         --image-size 16 \
-#         --learning-rate 0.001 \
-#         --letter-box \
-#         --device cpu \
-#         --workers 0 \
-#         --seed 0 \
-#         --verbose \
-#     '
-#     ret = run_cli(cmd)
-#     assert ret.returncode == 0
-#     assert (test_dir / "hubs" / "test" / "artifacts").exists()
-
-
-# def test_hub_inference(test_dir: Path):
-#     cmd = f'python -m waffle_hub.run hub inference \
-#         --backend ultralytics \
-#         --root-dir {test_dir / "hubs"} \
-#         --name test \
-#         --source {test_dir / "datasets" / "mnist" / "exports" / "YOLO" / "test" / "images" } \
-#         --confidence-threshold 0.25 \
-#         --device cpu \
-#         --workers 0 \
-#     '
-#     ret = run_cli(cmd)
-#     assert ret.returncode == 0
-#     assert (test_dir / "hubs" / "test" / "inferences").exists()
-
-
-# def test_hub_evaluate(test_dir: Path):
-#     cmd = f'python -m waffle_hub.run hub evaluate \
-#         --backend ultralytics \
-#         --name test \
-#         --root-dir {test_dir / "hubs"} \
-#         --dataset-name from_coco \
-#         --dataset-root-dir {test_dir / "datasets"} \
-#         --set-name test \
-#         --device cpu \
-#         --workers 0 \
-#     '
-#     ret = run_cli(cmd)
-#     assert ret.returncode == 0
-#     assert (test_dir / "hubs" / "test" / "evaluate.json").exists()
-
-
-# def test_hub_export(test_dir: Path):
-#     cmd = f'python -m waffle_hub.run hub export \
-#         --backend ultralytics \
-#         --name test \
-#         --root-dir {test_dir / "hubs"} \
-#         --device cpu \
-#     '
-#     ret = run_cli(cmd)
-#     assert ret.returncode == 0
-#     assert (test_dir / "hubs" / "test" / "weights" / "model.onnx").exists()
-=======
 import subprocess
 from pathlib import Path
 
@@ -396,5 +196,4 @@
     '
     ret = run_cli(cmd)
     assert ret.returncode == 0
-    assert (test_dir / "hubs" / "test" / "weights" / "model.onnx").exists()
->>>>>>> 6dbbb8a8
+    assert (test_dir / "hubs" / "test" / "weights" / "model.onnx").exists()