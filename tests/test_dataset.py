from collections import Counter
from pathlib import Path

import pytest
from waffle_utils.file.io import load_json, save_json

from waffle_hub import TaskType
from waffle_hub.dataset import Dataset
from waffle_hub.schema.fields import Annotation, Category, Image
from waffle_hub.utils.data import ImageDataset, LabeledDataset


def test_annotation():

    bbox = [100, 100, 100, 100]
    segmentation = [[110, 110, 130, 130, 110, 130]]
    keypoints = [0, 0, 0, 130, 130, 1, 110, 130, 2]

    # object detection
    a = Annotation.object_detection(
        annotation_id=1,
        image_id=1,
        category_id=1,
        bbox=bbox,
        area=10000,
    )
    assert not a.is_prediction()

    a = Annotation.object_detection(
        annotation_id=1,
        image_id=1,
        category_id=1,
        bbox=bbox,
    )
    assert a.area == 10000

    a.score = 0.4
    assert a.is_prediction()

    d = a.to_dict()
    a = Annotation.from_dict(d)

    # classification
    a = Annotation.classification(
        annotation_id=1,
        image_id=1,
        category_id=1,
    )

    # segmentation
    a = Annotation.semantic_segmentation(
        annotation_id=1,
        image_id=1,
        category_id=1,
        segmentation=segmentation,
        area=10000,
    )
    assert a.bbox == [110, 110, 20, 20]
    assert a.area == 10000

    a = Annotation.instance_segmentation(
        annotation_id=1,
        image_id=1,
        category_id=1,
        segmentation=segmentation,
    )
    assert a.bbox == [110, 110, 20, 20]
    assert a.area == 200

    # keypoint detection
    a = Annotation.keypoint_detection(
        annotation_id=1,
        image_id=1,
        category_id=1,
        keypoints=keypoints,
        num_keypoints=3,
    )


def test_image():

    image = Image.new(
        image_id=1,
        file_name="test.jpg",
        width=100,
        height=100,
    )

    d = image.to_dict()
    image = Image.from_dict(d)


def test_category():

    # object detection
    category = Category.object_detection(
        category_id=1,
        name="test",
        supercategory="object",
    )

    d = category.to_dict()
    category = Category.from_dict(d)

    # classification
    category = Category.classification(
        category_id=1,
        name="test",
        supercategory="object",
    )

    # segmentation
    category = Category.semantic_segmentation(
        category_id=1,
        name="test",
        supercategory="object",
    )

    # keypoint detection
    category = Category.keypoint_detection(
        category_id=1,
        name="test",
        supercategory="object",
        keypoints=["a", "b", "c"],
        skeleton=[[1, 2], [2, 3]],
    )


def test_dataset(tmpdir):

    dataset: Dataset = Dataset.new(name="test_new", task=TaskType.OBJECT_DETECTION, root_dir=tmpdir)
    assert Path(dataset.dataset_dir).exists()

    dataset.delete()
    assert not Path(dataset.dataset_dir).exists()


def _load(dataset_name, root_dir):
    Dataset.load(dataset_name, root_dir=root_dir)


def _clone(dataset_name, root_dir):
    Dataset.clone(
        src_name=dataset_name,
        name="clone_" + dataset_name,
        src_root_dir=root_dir,
        root_dir=root_dir,
    )


def _split(dataset_name, root_dir):
    dataset = Dataset.load(dataset_name, root_dir=root_dir)

    dataset.split(0.8)
    train_ids, val_ids, test_ids, unlabeled_ids = dataset.get_split_ids()
    assert len(train_ids) + len(val_ids) == len(dataset.images)

    dataset.split(0.445446, 0.554554)
    train_ids, val_ids, test_ids, unlabeled_ids = dataset.get_split_ids()
    assert len(train_ids) + len(val_ids) == len(dataset.images)

    dataset.split(0.4, 0.4, 0.2)
    train_ids, val_ids, test_ids, unlabeled_ids = dataset.get_split_ids()
    assert len(train_ids) + len(val_ids) + len(test_ids) == len(dataset.images)

    dataset.split(0.99999999999999, 0.0)
    train_ids, val_ids, test_ids, unlabeled_ids = dataset.get_split_ids()
    assert len(train_ids) == 99 and len(val_ids) == 1 and len(test_ids) == 1

    dataset.split(0.00000000000001, 0.0)
    train_ids, val_ids, test_ids, unlabeled_ids = dataset.get_split_ids()
    assert len(train_ids) == 1 and len(val_ids) == 99 and len(test_ids) == 99

    with pytest.raises(ValueError):
        dataset.split(0.0, 0.2)

    with pytest.raises(ValueError):
        dataset.split(0.9, 0.2)


def _export(dataset_name, task: TaskType, root_dir):
    dataset = Dataset.load(dataset_name, root_dir=root_dir)

    if task in [TaskType.OBJECT_DETECTION, TaskType.INSTANCE_SEGMENTATION, TaskType.CLASSIFICATION]:
        dataset.export("coco")
    if task in [TaskType.OBJECT_DETECTION, TaskType.INSTANCE_SEGMENTATION, TaskType.CLASSIFICATION]:
        dataset.export("yolo")
    if task in [TaskType.OBJECT_DETECTION, TaskType.CLASSIFICATION]:
        dataset.export("huggingface")


# test coco
def _from_coco(dataset_name, task: TaskType, coco_path, root_dir):
    dataset = Dataset.from_coco(
        name=dataset_name,
        task=task,
        coco_file=coco_path / "coco.json",
        coco_root_dir=coco_path / "images",
        root_dir=root_dir,
    )
    assert dataset.dataset_info_file.exists()

    dataset = Dataset.from_coco(
        name=f"{task}_import_train_val",
        task=task,
        coco_file=[coco_path / "train.json", coco_path / "val.json"],
        coco_root_dir=coco_path / "images",
        root_dir=root_dir,
    )
    train_ids, val_ids, test_ids, unlabeled_ids = dataset.get_split_ids()
    assert len(train_ids) == 60
    assert len(val_ids) == 20
    assert len(val_ids) == len(test_ids)
    assert len(dataset.images) == 80

    dataset = Dataset.from_coco(
        name=f"{task}_import_train_val_test",
        task=task,
        coco_file=[coco_path / "train.json", coco_path / "val.json", coco_path / "test.json"],
        coco_root_dir=coco_path / "images",
        root_dir=root_dir,
    )
    train_ids, val_ids, test_ids, unlabeled_ids = dataset.get_split_ids()
    assert len(train_ids) == 60
    assert len(val_ids) == 20
    assert len(test_ids) == 20
    assert len(dataset.images) == 100


def _total_coco(dataset_name, task: TaskType, coco_path, root_dir):
    _from_coco(dataset_name, task, coco_path, root_dir)
    _load(dataset_name, root_dir)
    _clone(dataset_name, root_dir)
    _split(dataset_name, root_dir)
    _export(dataset_name, task, root_dir)


def test_coco(coco_path, tmpdir):
    for task in [TaskType.CLASSIFICATION, TaskType.OBJECT_DETECTION, TaskType.INSTANCE_SEGMENTATION]:
        _total_coco(f"coco_{task}", task, coco_path, tmpdir)


# test huggingface
def _from_huggingface(dataset_name, task: TaskType, huggingface_path, root_dir):
    dataset = Dataset.from_huggingface(
        name=dataset_name,
        task=task,
        dataset_dir=huggingface_path,
        root_dir=root_dir,
    )
    assert dataset.dataset_info_file.exists()

    train_ids, val_ids, test_ids, unlabeled_ids = dataset.get_split_ids()
    assert len(train_ids) == 80
    assert len(dataset.images) == 100


def _total_huggingface(dataset_name, task: TaskType, huggingface_path, root_dir):
    _from_huggingface(dataset_name, task, huggingface_path, root_dir)
    _load(dataset_name, root_dir)
    _clone(dataset_name, root_dir)
    _split(dataset_name, root_dir)
    _export(dataset_name, task, root_dir)


def test_huggingface(huggingface_detection_path, huggingface_classification_path, tmpdir):
    _total_huggingface(
        "huggingface_object_detection", TaskType.OBJECT_DETECTION, huggingface_detection_path, tmpdir
    )
    _total_huggingface(
        "huggingface_classification",
        TaskType.CLASSIFICATION,
        huggingface_classification_path,
        tmpdir,
    )


# dataloader
def test_image_dataloader(coco_path, tmpdir):

    image_dataset = ImageDataset(coco_path / "images", 224)
    assert len(image_dataset) == 100
    image_dataloader = image_dataset.get_dataloader(batch_size=32, num_workers=0)
    assert len(image_dataloader) == 4


def test_labled_dataloader(coco_path, tmpdir):
    ds = Dataset.from_coco(
        name="from_coco",
        task=TaskType.OBJECT_DETECTION,
        coco_file=coco_path / "coco.json",
        coco_root_dir=coco_path / "images",
        root_dir=tmpdir,
    )
    assert ds.dataset_info_file.exists()

    labeled_dataset = LabeledDataset(ds, 224)
    assert len(labeled_dataset) == 100
    labeled_dataloader = labeled_dataset.get_dataloader(batch_size=32, num_workers=0)
    assert len(labeled_dataloader) == 4

    ds.split(0.8)
    labeled_dataset = LabeledDataset(ds, 224, set_name="train")
    assert len(labeled_dataset) == 80

    image, image_info, annotations = labeled_dataset[0]
    assert hasattr(annotations[0], "bbox")


<<<<<<< HEAD
# etc
def test_sample(tmpdir):
    for task_type in TaskType:
        try:
            Dataset.sample(
                name=f"sample_{task_type}",
                root_dir=tmpdir,
                task=task_type,
            )
        except NotImplementedError:
            continue

        assert (tmpdir / f"sample_{task_type}").exists()
=======
def test_merge(coco_path, tmpdir):
    ds1 = Dataset.from_coco(
        name="ds1",
        task=TaskType.OBJECT_DETECTION,
        coco_file=coco_path / "coco.json",
        coco_root_dir=coco_path / "images",
        root_dir=tmpdir,
    )
    ds2 = Dataset.from_coco(
        name="ds2",
        task=TaskType.OBJECT_DETECTION,
        coco_file=coco_path / "coco.json",
        coco_root_dir=coco_path / "images",
        root_dir=tmpdir,
    )

    cateids_of_ann = [annotation.category_id for annotation in ds1.annotations.values()]
    category_counts = Counter(cateids_of_ann)

    category_1_num = category_counts[1]
    category_2_num = category_counts[2]

    ds = Dataset.merge(
        name="merge",
        src_names=["ds1", "ds2"],
        src_root_dirs=[tmpdir, tmpdir],
        root_dir=tmpdir,
        task=TaskType.OBJECT_DETECTION,
    )

    cateids_of_ann = [annotation.category_id for annotation in ds.annotations.values()]
    category_counts = Counter(cateids_of_ann)

    assert (ds.raw_image_dir).exists()
    assert len(ds.images) == 100
    assert len(ds.annotations) == 100
    assert len(ds.categories) == 2
    assert category_counts[1] == category_1_num
    assert category_counts[2] == category_2_num

    # test merge with different category name
    category = load_json(ds1.category_dir / "1.json")
    category["name"] = "one"
    save_json(category, ds1.category_dir / "1.json")

    ds = Dataset.merge(
        name="merge2",
        src_names=["ds1", "ds2"],
        src_root_dirs=[tmpdir, tmpdir],
        root_dir=tmpdir,
        task=TaskType.OBJECT_DETECTION,
    )

    cateids_of_ann = [annotation.category_id for annotation in ds.annotations.values()]
    category_counts = Counter(cateids_of_ann)

    assert len(ds.images) == 100
    assert len(ds.annotations) == 100 + category_1_num
    assert len(ds.categories) == 3

    assert category_counts[1] == category_1_num
    assert category_counts[2] == category_2_num
    assert category_counts[3] == category_1_num
>>>>>>> 1b530a7c
<|MERGE_RESOLUTION|>--- conflicted
+++ resolved
@@ -307,7 +307,6 @@
     assert hasattr(annotations[0], "bbox")
 
 
-<<<<<<< HEAD
 # etc
 def test_sample(tmpdir):
     for task_type in TaskType:
@@ -321,7 +320,8 @@
             continue
 
         assert (tmpdir / f"sample_{task_type}").exists()
-=======
+
+
 def test_merge(coco_path, tmpdir):
     ds1 = Dataset.from_coco(
         name="ds1",
@@ -384,5 +384,4 @@
 
     assert category_counts[1] == category_1_num
     assert category_counts[2] == category_2_num
-    assert category_counts[3] == category_1_num
->>>>>>> 1b530a7c
+    assert category_counts[3] == category_1_num