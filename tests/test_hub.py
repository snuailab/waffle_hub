--- conflicted
+++ resolved
@@ -176,7 +176,6 @@
     _feature_extraction(hub, image_size)
 
 
-<<<<<<< HEAD
 def test_ultralytics_segmentation(segmentation_dataset: Dataset, tmpdir: Path):
     image_size = 32
     dataset = segmentation_dataset
@@ -201,8 +200,6 @@
     _total(hub, dataset, image_size)
 
 
-=======
->>>>>>> 7586fcbb
 def test_ultralytics_object_detection(object_detection_dataset: Dataset, tmpdir: Path):
     image_size = 32
     dataset = object_detection_dataset
