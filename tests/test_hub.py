import time
from pathlib import Path

import pytest
import torch

from waffle_hub import TaskType
from waffle_hub.dataset import Dataset
from waffle_hub.hub.adapter.hugging_face import HuggingFaceHub
from waffle_hub.hub.adapter.ultralytics import UltralyticsHub
from waffle_hub.utils.callback import (
    ExportCallback,
    InferenceCallback,
    TrainCallback,
)

# from waffle_hub.hub.adapter.tx_model import TxModelHub


@pytest.fixture
def object_detection_dataset(coco_path: Path, tmpdir: Path):
    dataset: Dataset = Dataset.from_coco(
        name="od",
        task=TaskType.OBJECT_DETECTION,
        coco_file=coco_path / "coco.json",
        coco_root_dir=coco_path / "images",
        root_dir=tmpdir,
    )
    dataset.split(0.8)

    return dataset


@pytest.fixture
def classification_dataset(coco_path: Path, tmpdir: Path):
    dataset: Dataset = Dataset.from_coco(
        name="cls",
        task=TaskType.CLASSIFICATION,
        coco_file=coco_path / "coco.json",
        coco_root_dir=coco_path / "images",
        root_dir=tmpdir,
    )
    dataset.split(0.8)

    return dataset


def test_ultralytics_object_detection(
    object_detection_dataset: Dataset, tmpdir: Path
):

    export_dir = object_detection_dataset.export("yolo")

    name = "test_det"
    hub = UltralyticsHub.new(
        name=name,
        task=TaskType.OBJECT_DETECTION,
        model_type="yolov8",
        model_size="n",
        categories=object_detection_dataset.category_names,
        root_dir=tmpdir,
    )
    hub = UltralyticsHub.load(name=name, root_dir=tmpdir)
    hub: UltralyticsHub = UltralyticsHub.from_model_config(
        name=name,
        model_config_file=tmpdir / name / UltralyticsHub.MODEL_CONFIG_FILE,
        root_dir=tmpdir,
    )
    train_callback: TrainCallback = hub.train(
        dataset_path=export_dir,
        epochs=1,
        batch_size=4,
        image_size=32,
        pretrained_model=None,
        device="cpu",
        workers=0,
    )
    assert train_callback.get_progress() == 1
    assert len(train_callback.get_metrics()) == 1
    assert Path(train_callback.best_ckpt_file).exists()
    assert Path(train_callback.last_ckpt_file).exists()
    assert Path(train_callback.metric_file).exists()
    assert Path(train_callback.result_dir).exists()

    inference_callback: InferenceCallback = hub.inference(
        source=export_dir, draw=True, device="cpu", workers=0
    )
    assert inference_callback.get_progress() == 1
    assert Path(inference_callback.inference_dir).exists()

    export_callback: ExportCallback = hub.export()
    assert Path(export_callback.export_file).exists()

    model = hub.get_model()

    layer_names = model.get_layer_names()
    assert len(layer_names) > 0

    x = torch.randn(4, 3, 64, 64)
    layer_name = layer_names[-1]
    x, feature_maps = model.get_feature_maps(x, layer_name)
    assert len(feature_maps) == 1


def test_ultralytics_classification(
    classification_dataset: Dataset, tmpdir: Path
):

    export_dir = classification_dataset.export("yolo")

    name = "test_cls"
    hub = UltralyticsHub.new(
        name=name,
        task=TaskType.CLASSIFICATION,
        model_type="yolov8",
        model_size="n",
        categories=classification_dataset.category_names,
        root_dir=tmpdir,
    )
    hub = UltralyticsHub.load(name=name, root_dir=tmpdir)
    hub: UltralyticsHub = UltralyticsHub.from_model_config(
        name=name,
        model_config_file=tmpdir / name / UltralyticsHub.MODEL_CONFIG_FILE,
        root_dir=tmpdir,
    )
    train_callback: TrainCallback = hub.train(
        dataset_path=export_dir,
        epochs=1,
        batch_size=4,
        image_size=32,
        pretrained_model=None,
        device="cpu",
        workers=0,
    )
    assert train_callback.get_progress() == 1
    assert len(train_callback.get_metrics()) == 1
    assert Path(train_callback.best_ckpt_file).exists()
    assert Path(train_callback.last_ckpt_file).exists()
    assert Path(train_callback.metric_file).exists()
    assert Path(train_callback.result_dir).exists()

    inference_callback: InferenceCallback = hub.inference(
        source=export_dir, draw=True, device="cpu", workers=0
    )
    assert inference_callback.get_progress() == 1
    assert Path(inference_callback.inference_dir).exists()

    export_callback: ExportCallback = hub.export()
    assert Path(export_callback.export_file).exists()

    model = hub.get_model()

    layer_names = model.get_layer_names()
    assert len(layer_names) > 0

    x = torch.randn(4, 3, 64, 64)
    layer_name = layer_names[-1]
    x, feature_maps = model.get_feature_maps(x, layer_name)
    assert len(feature_maps) == 1


def test_huggingface_object_detection(
    object_detection_dataset: Dataset, tmpdir: Path
):
    export_dir = object_detection_dataset.export("huggingface")

    name = "test_det"
    hub = HuggingFaceHub.new(
        name=name,
        task=TaskType.OBJECT_DETECTION,
        model_type="YOLOS",
        model_size="tiny",
        categories=object_detection_dataset.category_names,
        root_dir=tmpdir,
    )
    hub = HuggingFaceHub.load(name=name, root_dir=tmpdir)
    hub: HuggingFaceHub = HuggingFaceHub.from_model_config(
        name=name,
        model_config_file=tmpdir / name / HuggingFaceHub.MODEL_CONFIG_FILE,
        root_dir=tmpdir,
    )
    train_callback: TrainCallback = hub.train(
        dataset_path=export_dir,
        epochs=1,
        batch_size=8,
        image_size=16,
        device="cpu",
        workers=0,
    )
    assert train_callback.get_progress() == 1
    assert len(train_callback.get_metrics()) == 1
    assert Path(train_callback.metric_file).exists()
    assert Path(train_callback.result_dir).exists()

    inference_callback: InferenceCallback = hub.inference(
        source=object_detection_dataset.raw_image_dir,
        draw=True,
        device="cpu",
<<<<<<< HEAD
=======
        batch_size=1,
        workers=0,
>>>>>>> 253b9a3e
    )

    assert inference_callback.get_progress() == 1
    assert Path(inference_callback.inference_dir).exists()

    export_callback: ExportCallback = hub.export()
    assert Path(export_callback.export_file).exists()

    model = hub.get_model()

    layer_names = model.get_layer_names()
    assert len(layer_names) > 0

    x = torch.randn(4, 3, 16, 16)
    layer_name = layer_names[-1]
    x, feature_maps = model.get_feature_maps(x, layer_name)
    assert len(feature_maps) == 1


def test_huggingface_classification(
    classification_dataset: Dataset, tmpdir: Path
):
    export_dir = classification_dataset.export("huggingface")

    name = "test_cls"
    hub = HuggingFaceHub.new(
        name=name,
        task=TaskType.CLASSIFICATION,
        model_type="ViT",
        model_size="tiny",
        categories=classification_dataset.category_names,
        root_dir=tmpdir,
    )
    hub = HuggingFaceHub.load(name=name, root_dir=tmpdir)
    hub: HuggingFaceHub = HuggingFaceHub.from_model_config(
        name=name,
        model_config_file=tmpdir / name / HuggingFaceHub.MODEL_CONFIG_FILE,
        root_dir=tmpdir,
    )
    train_callback: TrainCallback = hub.train(
        dataset_path=export_dir,
        epochs=1,
        batch_size=8,
        image_size=224,
        device="cpu",
        workers=0,
    )
    assert train_callback.get_progress() == 1
    assert len(train_callback.get_metrics()) == 1
    assert Path(train_callback.metric_file).exists()
    assert Path(train_callback.result_dir).exists()

    inference_callback: InferenceCallback = hub.inference(
        source=classification_dataset.raw_image_dir,
        draw=True,
        device="cpu",
        image_size=224,
<<<<<<< HEAD
        batch_size=8,
=======
        batch_size=1,
        workers=0,
>>>>>>> 253b9a3e
    )
    assert inference_callback.get_progress() == 1
    assert Path(inference_callback.inference_dir).exists()

    export_callback: ExportCallback = hub.export()
    assert Path(export_callback.export_file).exists()

    model = hub.get_model()

    layer_names = model.get_layer_names()
    assert len(layer_names) > 0
    x = torch.randn(4, 3, 224, 224)

    layer_name = layer_names[-1]
    x, feature_maps = model.get_feature_maps(x, layer_name)
    assert len(feature_maps) == 1


# def test_tx_model_object_detection(
#     object_detection_dataset: Dataset, tmpdir: Path
# ):

#     export_dir = object_detection_dataset.export("coco")

#     name = "test_det"
#     hub = TxModelHub.new(
#         name=name,
#         task=TaskType.OBJECT_DETECTION,
#         model_type="YOLOv5",
#         model_size="s",
#         categories=object_detection_dataset.category_names,
#         root_dir=tmpdir,
#     )
#     hub = TxModelHub.load(name=name, root_dir=tmpdir)
#     hub: TxModelHub = TxModelHub.from_model_config(
#         name=name,
#         model_config_file=tmpdir / name / TxModelHub.MODEL_CONFIG_FILE,
#         root_dir=tmpdir,
#     )

#     train_callback: TrainCallback = hub.train(
#         dataset_path=export_dir,
#         epochs=1,
#         batch_size=8,
#         image_size=32,
#         pretrained_model=None,
#         device="cpu",
#     )
#     assert train_callback.get_progress() == 1
#     assert len(train_callback.get_metrics()) == 1
#     assert Path(train_callback.best_ckpt_file).exists()
#     assert Path(train_callback.last_ckpt_file).exists()

#     inference_callback: InferenceCallback = hub.inference(
#         source=export_dir,
#         draw=True,
#         device="cpu",
#     )

#     assert inference_callback.get_progress() == 1
#     assert Path(inference_callback.inference_dir).exists()

#     export_callback: ExportCallback = hub.export()
#     assert Path(export_callback.export_file).exists()

#     model = hub.get_model()

#     layer_names = model.get_layer_names()
#     assert len(layer_names) > 0

#     x = torch.randn(4, 3, 64, 64)
#     layer_name = layer_names[-1]
#     x, feature_maps = model.get_feature_maps(x, layer_name)
#     assert len(feature_maps) == 1


# def test_tx_model_classification(
#     classification_dataset: Dataset, tmpdir: Path
# ):

#     export_dir = classification_dataset.export("coco")

#     name = "test_cls"
#     hub = TxModelHub.new(
#         name=name,
#         task=TaskType.CLASSIFICATION,
#         model_type="Classifier",
#         model_size="s",
#         categories=classification_dataset.category_names,
#         root_dir=tmpdir,
#     )
#     hub = TxModelHub.load(name=name, root_dir=tmpdir)
#     hub: TxModelHub = TxModelHub.from_model_config(
#         name=name,
#         model_config_file=tmpdir / name / TxModelHub.MODEL_CONFIG_FILE,
#         root_dir=tmpdir,
#     )
#     train_callback: TrainCallback = hub.train(
#         dataset_path=export_dir,
#         epochs=1,
#         batch_size=4,
#         image_size=32,
#         pretrained_model=None,
#         device="cpu",
#     )
#     assert train_callback.get_progress() == 1
#     assert len(train_callback.get_metrics()) == 1
#     assert Path(train_callback.best_ckpt_file).exists()
#     assert Path(train_callback.last_ckpt_file).exists()
#     assert Path(train_callback.metric_file).exists()
#     assert Path(train_callback.result_dir).exists()

#     inference_callback: InferenceCallback = hub.inference(
#         source=export_dir,
#         draw=True,
#         device="cpu",
#     )
#     assert inference_callback.get_progress() == 1
#     assert Path(inference_callback.inference_dir).exists()

#     export_callback: ExportCallback = hub.export()
#     assert Path(export_callback.export_file).exists()

#     model = hub.get_model()

#     layer_names = model.get_layer_names()
#     assert len(layer_names) > 0

#     x = torch.randn(4, 3, 64, 64)
#     layer_name = layer_names[-1]
#     x, feature_maps = model.get_feature_maps(x, layer_name)
#     assert len(feature_maps) == 1


def test_non_hold(classification_dataset: Dataset, tmpdir: Path):

    export_dir = classification_dataset.export("yolo")

    name = "test_hold"

    hub = UltralyticsHub.new(
        name=name,
        task=TaskType.CLASSIFICATION,
        model_type="yolov8",
        model_size="n",
        categories=classification_dataset.category_names,
        root_dir=tmpdir,
    )
    hub = UltralyticsHub.load(name=name, root_dir=tmpdir)
    hub: UltralyticsHub = UltralyticsHub.from_model_config(
        name=name,
        model_config_file=tmpdir / name / UltralyticsHub.MODEL_CONFIG_FILE,
        root_dir=tmpdir,
    )

    # fail case
    try:
        train_callback: TrainCallback = hub.train(
            dataset_path="dummy no data",
            epochs=1,
            batch_size=4,
            image_size=32,
            pretrained_model=None,
            device="cpu",
            hold=False,
            workers=0,
        )
        while not train_callback.is_finished():
            time.sleep(1)
    except Exception:
        pass
    assert train_callback.is_failed()

    # success case
    train_callback: TrainCallback = hub.train(
        dataset_path=export_dir,
        epochs=1,
        batch_size=4,
        image_size=32,
        pretrained_model=None,
        device="cpu",
        hold=False,
        workers=0,
    )

    while not train_callback.is_finished():
        time.sleep(1)
    while not Path(train_callback.best_ckpt_file).exists():
        time.sleep(1)

    assert not train_callback.is_failed()

    assert train_callback.get_progress() == 1
    assert len(train_callback.get_metrics()) == 1
    assert Path(train_callback.best_ckpt_file).exists()
    assert Path(train_callback.last_ckpt_file).exists()
    assert Path(train_callback.metric_file).exists()
    assert Path(train_callback.result_dir).exists()

    inference_callback: InferenceCallback = hub.inference(
        source=export_dir, device="cpu", hold=False, workers=0
    )
    while not inference_callback.is_finished():
        time.sleep(1)
    while not Path(inference_callback.inference_dir).exists():
        time.sleep(1)

    assert not inference_callback.is_failed()

    assert inference_callback.get_progress() == 1
    assert Path(inference_callback.inference_dir).exists()

    export_callback: ExportCallback = hub.export(hold=False)

    while not export_callback.is_finished():
        time.sleep(1)
    while not Path(export_callback.export_file).exists():
        time.sleep(1)

    assert not export_callback.is_failed()

    assert Path(export_callback.export_file).exists()<|MERGE_RESOLUTION|>--- conflicted
+++ resolved
@@ -196,11 +196,8 @@
         source=object_detection_dataset.raw_image_dir,
         draw=True,
         device="cpu",
-<<<<<<< HEAD
-=======
         batch_size=1,
         workers=0,
->>>>>>> 253b9a3e
     )
 
     assert inference_callback.get_progress() == 1
@@ -258,12 +255,8 @@
         draw=True,
         device="cpu",
         image_size=224,
-<<<<<<< HEAD
         batch_size=8,
-=======
-        batch_size=1,
-        workers=0,
->>>>>>> 253b9a3e
+        workers=0,
     )
     assert inference_callback.get_progress() == 1
     assert Path(inference_callback.inference_dir).exists()
