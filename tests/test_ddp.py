--- conflicted
+++ resolved
@@ -1,11 +1,8 @@
 import time
 from pathlib import Path
 
-<<<<<<< HEAD
 from waffle_dough.type.task_type import TaskType
-=======
-from waffle_hub import TaskType, TrainStatusDesc
->>>>>>> 8e89cc17
+from waffle_hub import TrainStatusDesc
 from waffle_hub.dataset import Dataset
 from waffle_hub.hub import Hub
 from waffle_hub.schema.result import TrainResult
