--- conflicted
+++ resolved
@@ -218,11 +218,7 @@
             str(cfg.dataset_path / "images"),
         )
         if self.model_type == "LicencePlateRecognition":
-<<<<<<< HEAD
-            data_config["data"]["mode"] =  "lpr"
-=======
             data_config["data"]["mode"] = "lpr"
->>>>>>> dcfc2756
 
         cfg.data_config = self.artifact_dir / "data.json"
         io.save_json(data_config, cfg.data_config, create_directory=True)
