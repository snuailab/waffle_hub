"""
Tx Model Hub
See Hub documentation for more details about usage.
"""

import warnings
from pathlib import Path
from typing import Union

import autocare_dlt
import tbparse
import torch
from autocare_dlt.core.model import build_model
from autocare_dlt.tools import train
from box import Box
from torchvision import transforms as T
from waffle_utils.file import io
from waffle_utils.utils import type_validator

<<<<<<< HEAD
from waffle_hub import TaskType, DataType
=======
from waffle_hub import DataType, TaskType
>>>>>>> 6ae20661
from waffle_hub.hub import Hub
from waffle_hub.hub.adapter.autocare_dlt.configs import (
    get_data_config,
    get_model_config,
)
from waffle_hub.hub.model.wrapper import ModelWrapper
from waffle_hub.schema.configs import TrainConfig
from waffle_hub.utils.callback import TrainCallback

from .config import DATA_TYPE_MAP, DEFAULT_PARAMS, MODEL_TYPES, WEIGHT_PATH


class AutocareDLTHub(Hub):
    BACKEND_NAME = DataType.AUTOCARE_DLT
    MODEL_TYPES = MODEL_TYPES
    MULTI_GPU_TRAIN = False
    DEFAULT_PARAMS = DEFAULT_PARAMS
    DEFAULT_ADVANCE_PARAMS = {}

    DATA_TYPE_MAP = DATA_TYPE_MAP
    WEIGHT_PATH = WEIGHT_PATH

    def __init__(
        self,
        name: str,
        task: str = None,
        model_type: str = None,
        model_size: str = None,
        categories: Union[list[dict], list] = None,
        root_dir: str = None,
        backend: str = None,
        version: str = None,
        *args,
        **kwargs,
    ):
        if backend is not None and AutocareDLTHub.BACKEND_NAME != backend:
            raise ValueError(
                f"Backend {backend} is not supported. Please use {AutocareDLTHub.BACKEND_NAME}"
            )

        if version is not None and autocare_dlt.__version__ != version:
            warnings.warn(
                f"You've loaded the Hub created with autocare_dlt=={version}, \n"
                + f"but the installed version is {autocare_dlt.__version__}."
            )

        super().__init__(
            name=name,
            backend=AutocareDLTHub.BACKEND_NAME,
            version=autocare_dlt.__version__,
            task=task,
            model_type=model_type,
            model_size=model_size,
            categories=categories,
            root_dir=root_dir,
        )

    @classmethod
    def new(
        cls,
        name: str,
        task: str = None,
        model_type: str = None,
        model_size: str = None,
        categories: Union[list[dict], list] = None,
        root_dir: str = None,
        *args,
        **kwargs,
    ):
        """Create Tx Model Hub.

        Args:
            name (str): Hub name
            task (str, optional): Task Name. See UltralyticsHub.TASKS. Defaults to None.
            model_type (str, optional): Model Type. See UltralyticsHub.MODEL_TYPES. Defaults to None.
            model_size (str, optional): Model Size. See UltralyticsHub.MODEL_SIZES. Defaults to None.
            categories (Union[list[dict], list]): class dictionary or list. [{"supercategory": "name"}, ] or ["name",].
            root_dir (str, optional): Root directory of hub repository. Defaults to None.
        """

        warnings.warn("UltralyticsHub.new() is deprecated. Please use Hub.new() instead.")

        return cls(
            name=name,
            task=task,
            model_type=model_type,
            model_size=model_size,
            categories=categories,
            root_dir=root_dir,
        )

    # Hub Utils
    def get_preprocess(self, *args, **kwargs):

        if self.task == TaskType.OBJECT_DETECTION:
            normalize = T.Normalize([0, 0, 0], [1, 1, 1], inplace=True)

            def preprocess(x, *args, **kwargs):
                return normalize(x)

        elif self.task == TaskType.CLASSIFICATION:
            normalize = T.Normalize([0, 0, 0], [1, 1, 1], inplace=True)

            def preprocess(x, *args, **kwargs):
                return normalize(x)

        elif self.task == TaskType.TEXT_RECOGNITION:
            normalize = T.Normalize([0, 0, 0], [1, 1, 1], inplace=True)

            def preprocess(x, *args, **kwargs):
                return normalize(x)

        else:
            raise NotImplementedError(f"task {self.task} is not supported yet")

        return preprocess

    def get_postprocess(self, *args, **kwargs):

        if self.task == TaskType.OBJECT_DETECTION:

            def inner(x: torch.Tensor, *args, **kwargs):
                xyxy = x[0]
                scores = x[1]
                class_ids = x[2]

                return xyxy, scores, class_ids

        elif self.task == TaskType.CLASSIFICATION:

            def inner(x: torch.Tensor, *args, **kwargs):
                x = [t.squeeze(-1).squeeze(-1) for t in x]
                return x

        elif self.task == TaskType.TEXT_RECOGNITION:

            def inner(x: torch.Tensor, *args, **kwargs):
                scores, character_class_ids = x.max(dim=-1)
                return character_class_ids, scores

        else:
            raise NotImplementedError(f"task {self.task} is not supported yet")

        return inner

    def get_metrics(self) -> list[dict]:
        """Get metrics from tensorboard log directory.
        Args:
            tbdir (Union[str, Path]): tensorboard log directory
        Returns:
            list[dict]: list of metrics
        """
        tb_log_dir = self.artifact_dir / "train" / "tensorboard"
        if not tb_log_dir.exists():
            return []

        sr = tbparse.SummaryReader(tb_log_dir)
        df = sr.scalars

        # Sort the data frame by step.
        # Make a list of dictionaries of tag and value.
        if df.empty:
            return []

        metrics = (
            df.sort_values("step")
            .groupby("step")
            .apply(lambda x: [{"tag": s, "value": v} for s, v in zip(x.tag, x.value)])
            .to_list()
        )

        return metrics

    # Train Hook
    def on_train_start(self, cfg: TrainConfig):
        # set data
        cfg.dataset_path: Path = Path(cfg.dataset_path)
        train_coco_file = cfg.dataset_path / "train.json"
        val_coco_file = cfg.dataset_path / "val.json"
        test_coco_file = cfg.dataset_path / "test.json"
        data_config = get_data_config(
            self.DATA_TYPE_MAP[self.task],
            cfg.image_size if isinstance(cfg.image_size, list) else [cfg.image_size, cfg.image_size],
            cfg.batch_size,
            cfg.workers,
            str(train_coco_file),
            str(cfg.dataset_path / "images"),
            str(val_coco_file),
            str(cfg.dataset_path / "images"),
            str(test_coco_file) if test_coco_file.exists() else str(val_coco_file),
            str(cfg.dataset_path / "images"),
        )
        if self.model_type == "LicencePlateRecognition":
            data_config["data"]["mode"] = "lpr"

        cfg.data_config = self.artifact_dir / "data.json"
        io.save_json(data_config, cfg.data_config, create_directory=True)

        if self.task == TaskType.CLASSIFICATION:
            super_cat = [[c.supercategory, c.name] for c in self.categories]
            super_cat_dict = {}
            for super_cat, cat in super_cat:
                if super_cat not in super_cat_dict:
                    super_cat_dict[super_cat] = []
                super_cat_dict[super_cat].append(cat)

            categories = []
            for super_cat, cat in super_cat_dict.items():
                categories.append({super_cat: cat})

        else:
            categories = self.get_category_names()

        model_config = get_model_config(
            self.model_type,
            self.model_size,
            categories,
            cfg.seed,
            cfg.learning_rate,
            cfg.letter_box,
            cfg.epochs,
        )

        cfg.model_config = self.artifact_dir / "model.json"
        io.save_json(model_config, cfg.model_config, create_directory=True)

        # pretrained model
        cfg.pretrained_model = (
            cfg.pretrained_model
            if cfg.pretrained_model is not None
            else self.WEIGHT_PATH[self.task][self.model_type][self.model_size]
        )
        if not Path(cfg.pretrained_model).exists():
            cfg.pretrained_model = None
            warnings.warn(f"{cfg.pretrained_model} does not exists. Train from scratch.")

        cfg.dataset_path = str(cfg.dataset_path.absolute())

    def training(self, cfg: TrainConfig, callback: TrainCallback):
        results = train.run(
            exp_name="train",
            model_cfg=str(cfg.model_config),
            data_cfg=str(cfg.data_config),
            gpus="-1" if cfg.device == "cpu" else str(cfg.device),
            output_dir=str(self.artifact_dir),
            ckpt=cfg.pretrained_model,
            overwrite=True,
        )
        if results is None:
            raise RuntimeError("Training failed")
        del results

    def on_train_end(self, cfg: TrainConfig):
        io.copy_file(
            self.artifact_dir / "train" / "best_ckpt.pth",
            self.best_ckpt_file,
            create_directory=True,
        )
        io.copy_file(
            self.artifact_dir / "train" / "last_epoch_ckpt.pth",
            self.last_ckpt_file,
            create_directory=True,
        )
        io.save_json(self.get_metrics(), self.metric_file)

    # Inference Hook
    def get_model(self):
        """Get model.
        Returns:
            ModelWrapper: Model wrapper
        """
        self.check_train_sanity()

        # get adapt functions
        preprocess = self.get_preprocess()
        postprocess = self.get_postprocess()

        # get model
        categories = [x["name"] for x in self.categories]
        cfg = io.load_json(self.artifact_dir / "model.json")
        cfg["ckpt"] = str(self.best_ckpt_file)
        if self.task == TaskType.TEXT_RECOGNITION:
            cfg["model"]["Prediction"]["num_classes"] = len(categories) + 1
        else:
            cfg["model"]["head"]["num_classes"] = len(categories)
        cfg["num_classes"] = len(categories)
        model, categories = build_model(Box(cfg), strict=True)

        model = ModelWrapper(
            model=model.eval(),
            preprocess=preprocess,
            postprocess=postprocess,
        )

        return model<|MERGE_RESOLUTION|>--- conflicted
+++ resolved
@@ -17,11 +17,7 @@
 from waffle_utils.file import io
 from waffle_utils.utils import type_validator
 
-<<<<<<< HEAD
-from waffle_hub import TaskType, DataType
-=======
 from waffle_hub import DataType, TaskType
->>>>>>> 6ae20661
 from waffle_hub.hub import Hub
 from waffle_hub.hub.adapter.autocare_dlt.configs import (
     get_data_config,
