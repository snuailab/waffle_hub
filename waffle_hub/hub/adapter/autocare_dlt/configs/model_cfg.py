def get_model_config(
    model_type: str,
    model_size: str,
    categories: list[str],
    seed: int,
    learning_rate: float,
    letter_box: bool,
    epochs: int,
):
    if model_type == "YOLOv5":
        return {
            "task": model_type,
            "model": {
                "model_size": model_size,
                "backbone": {"name": "YOLOv5Backbone", "focus": False},
                "neck": {"name": "YOLOv5Neck"},
                "head": {
                    "name": "YOLOv5Head",
                    "anchors": [
                        [10, 13, 16, 30, 33, 23],
                        [30, 61, 62, 45, 59, 119],
                        [116, 90, 156, 198, 373, 326],
                    ],
                },
            },
            "loss": {
                "total_loss": {
                    "name": "YoloLoss",
                    "params": {
                        "hyp": {
                            "box": 0.05,
                            "cls": 0.3,
                            "cls_pw": 1.0,
                            "obj": 0.7,
                            "obj_pw": 1.0,
                            "anchor_t": 4.0,
                            "fl_alpha": -1,
                            "fl_gamma": 0.0,
                            "label_smoothing": 0.0,
                        }
                    },
                }
            },
            "optim": {
                "name": "SGD",
                "lr": learning_rate,
                "momentum": 0.937,
                "weight_decay": 0.0005,
            },
            "lr_cfg": {
                "type": "cosine",
                "warmup": True,
                "warmup_epochs": 0.5,
                "lrf": 0.1,
            },
            "ema_cfg": {"burn_in_epoch": 1},
            "max_epoch": epochs,
            "nms_thresh": 0.65,
            "min_score": 0.25,
            "detections_per_img": 300,
            "seed": seed,
            "categories": categories,
            "num_classes": len(categories),
            "classes": categories,
            "letter_box": letter_box,
        }

    elif model_type == "Classifier":
        if model_size == "s":
            backbone = "resnet18"
        elif model_size == "m":
            backbone = "resnet34"
        elif model_size == "l":
            backbone = "resnet50"

        return {
            "task": model_type,
            "model": {
                "backbone": {"name": backbone},
                "neck": {"name": "Identity"},
                "head": {"name": "ClassificationHead", "in_channels": 512},
            },
            "loss": {
                "cls_loss": {
                    "name": "CrossEntropyLoss",
                    "params": {"ignore_index": -1},
                }
            },
            "optim": {
                "name": "SGD",
                "lr": learning_rate,
                "momentum": 0.9,
                "weight_decay": 0.0001,
            },
            "lr_cfg": {"type": "cosine"},
            "use_model_ema": True,
            "max_epoch": epochs,
            "seed": seed,
            "classes": get_multi_task_categories(categories),
            "num_classes": len(categories),
        }

    elif model_type == "TextRecognition":
        if model_size == "s":
            backbone = "resnet18"
        elif model_size == "m":
            backbone = "resnet34"
        elif model_size == "l":
            backbone = "resnet50"

        return {
            "task": model_type,
            "model": {
                "Transformation": {"name": None},
<<<<<<< HEAD
                "FeatureExtraction": {"name": "resnet18", "feature_index": 3, "output_size": 256},
=======
                "FeatureExtraction": {"name": backbone, "feature_index": 3, "output_size": 256},
>>>>>>> dcfc2756
                "SequenceModeling": {"name": "BiLSTM", "input_size": 256, "hidden_size": 256},
                "Prediction": {"name": "CTC", "input_size": 256},
                "max_string_length": 50,
            },
            "loss": {"str_loss": {"name": "STRCTCLoss", "params": {}}},
<<<<<<< HEAD
            "optim": {"name": "Adam", "lr": 0.01},
=======
            "optim": {"name": "Adam", "lr": learning_rate},
>>>>>>> dcfc2756
            "lr_cfg": {"type": "cosine"},
            "use_model_ema": True,
            "max_epoch": epochs,
            "seed": seed,
            "classes": categories,
            "num_classes": len(categories),
        }
    elif model_type == "LicencePlateRecognition":
        if model_size == "s":
            backbone = "resnet18"
        elif model_size == "m":
            backbone = "resnet34"
        elif model_size == "l":
            backbone = "resnet50"

        return {
            "task": model_type,
            "model": {
                "Transformation": {"name": None},
<<<<<<< HEAD
                "FeatureExtraction": {"name": "resnet18", "feature_index": 3, "output_size": 256},
                "SequenceModeling": {"name": "BiLSTM", "input_size": 256, "hidden_size": 256},
                "Prediction": {"name": "CTC", "input_size": 256},
                "max_string_length": 9,
            },
            "loss": {"str_loss": {"name": "LPRLoss", "params": {}}},
            "optim": {"name": "Adam", "lr": 0.0002},
            "lr_cfg": {"type": "cosine","warmup": True,"warmup_epochs": 1},
            "ema_cfg":{"burn_in_epoch" : 5},
=======
                "FeatureExtraction": {"name": backbone, "feature_index": 3, "output_size": 256},
                "SequenceModeling": {"name": "BiLSTM", "input_size": 256, "hidden_size": 256},
                "Prediction": {"name": "CTC", "input_size": 256},
                "max_string_length": 10,
            },
            "loss": {"str_loss": {"name": "LPRLoss", "params": {}}},
            "optim": {"name": "Adam", "lr": learning_rate},
            "lr_cfg": {"type": "cosine", "warmup": True, "warmup_epochs": 1},
            "ema_cfg": {"burn_in_epoch": 5},
>>>>>>> dcfc2756
            "max_epoch": epochs,
            "seed": seed,
            "classes": categories,
            "num_classes": len(categories),
        }
    else:
        raise NotImplementedError(f"Model type {model_type} not implemented.")


def get_multi_task_categories(categories: list[dict]):
    multi_task_categories = []
    cat_dict = {}
    for category in categories:
        sup = category["supercategory"]
        name = category["name"]
        if sup not in cat_dict:
            cat_dict[sup] = [name]
        else:
            cat_dict[sup].append(name)
    for k, v in cat_dict.items():
        multi_task_categories.append({k: v})
    return multi_task_categories<|MERGE_RESOLUTION|>--- conflicted
+++ resolved
@@ -112,21 +112,13 @@
             "task": model_type,
             "model": {
                 "Transformation": {"name": None},
-<<<<<<< HEAD
-                "FeatureExtraction": {"name": "resnet18", "feature_index": 3, "output_size": 256},
-=======
                 "FeatureExtraction": {"name": backbone, "feature_index": 3, "output_size": 256},
->>>>>>> dcfc2756
                 "SequenceModeling": {"name": "BiLSTM", "input_size": 256, "hidden_size": 256},
                 "Prediction": {"name": "CTC", "input_size": 256},
                 "max_string_length": 50,
             },
             "loss": {"str_loss": {"name": "STRCTCLoss", "params": {}}},
-<<<<<<< HEAD
-            "optim": {"name": "Adam", "lr": 0.01},
-=======
             "optim": {"name": "Adam", "lr": learning_rate},
->>>>>>> dcfc2756
             "lr_cfg": {"type": "cosine"},
             "use_model_ema": True,
             "max_epoch": epochs,
@@ -146,17 +138,6 @@
             "task": model_type,
             "model": {
                 "Transformation": {"name": None},
-<<<<<<< HEAD
-                "FeatureExtraction": {"name": "resnet18", "feature_index": 3, "output_size": 256},
-                "SequenceModeling": {"name": "BiLSTM", "input_size": 256, "hidden_size": 256},
-                "Prediction": {"name": "CTC", "input_size": 256},
-                "max_string_length": 9,
-            },
-            "loss": {"str_loss": {"name": "LPRLoss", "params": {}}},
-            "optim": {"name": "Adam", "lr": 0.0002},
-            "lr_cfg": {"type": "cosine","warmup": True,"warmup_epochs": 1},
-            "ema_cfg":{"burn_in_epoch" : 5},
-=======
                 "FeatureExtraction": {"name": backbone, "feature_index": 3, "output_size": 256},
                 "SequenceModeling": {"name": "BiLSTM", "input_size": 256, "hidden_size": 256},
                 "Prediction": {"name": "CTC", "input_size": 256},
@@ -166,7 +147,6 @@
             "optim": {"name": "Adam", "lr": learning_rate},
             "lr_cfg": {"type": "cosine", "warmup": True, "warmup_epochs": 1},
             "ema_cfg": {"burn_in_epoch": 5},
->>>>>>> dcfc2756
             "max_epoch": epochs,
             "seed": seed,
             "classes": categories,
