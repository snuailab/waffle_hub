--- conflicted
+++ resolved
@@ -38,13 +38,8 @@
         "LicencePlateRecognition": {
             "s": "temp/autocare_dlt/text_recognizers/small/model.pth",
             "m": "temp/autocare_dlt/text_recognizers/small/model.pth",
-<<<<<<< HEAD
-            "l": "temp/autocare_dlt/text_recognizers/small/model.pth",    
-        }
-=======
             "l": "temp/autocare_dlt/text_recognizers/small/model.pth",
         },
->>>>>>> dcfc2756
     },
 }
 
@@ -82,57 +77,6 @@
                 learning_rate=0.01,
                 letter_box=False,
                 batch_size=256,
-<<<<<<< HEAD
-            ),
-            "m": TrainConfig(
-                epochs=50,
-                image_size=[224, 224],
-                learning_rate=0.01,
-                letter_box=False,
-                batch_size=128,
-            ),
-            "l": TrainConfig(
-                epochs=50,
-                image_size=[224, 224],
-                learning_rate=0.01,
-                letter_box=False,
-                batch_size=64,
-            ),
-        }
-    },
-    "text_recognition": {
-        "TextRecognition": {
-            "s": TrainConfig(
-                epochs=50,
-                image_size=[224, 224],
-                learning_rate=0.01,
-                letter_box=False,
-                batch_size=256,
-            ),
-            "m": TrainConfig(
-                epochs=50,
-                image_size=[224, 224],
-                learning_rate=0.01,
-                letter_box=False,
-                batch_size=128,
-            ),
-            "l": TrainConfig(
-                epochs=50,
-                image_size=[224, 224],
-                learning_rate=0.01,
-                letter_box=False,
-                batch_size=64,
-            ),
-        },
-        "LicencePlateRecognition": {
-            "s": TrainConfig(
-                epochs=50,
-                image_size=[224, 224],
-                learning_rate=0.01,
-                letter_box=False,
-                batch_size=256,
-=======
->>>>>>> dcfc2756
             ),
             "m": TrainConfig(
                 epochs=50,
