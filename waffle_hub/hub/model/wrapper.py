--- conflicted
+++ resolved
@@ -3,272 +3,6 @@
 import cv2
 import numpy as np
 import torch
-<<<<<<< HEAD
-=======
-import torch.nn.functional as F
-from torchvision.ops import batched_nms
-
-from waffle_hub import TaskType
-from waffle_hub.schema.data import ImageInfo
-from waffle_hub.schema.fields import Annotation
-from waffle_hub.utils.conversion import convert_mask_to_polygon
-
-
-class PreprocessFunction:
-    pass
-
-
-class PostprocessFunction:
-    pass
-
-
-class ResultParser:
-    pass
-
-
-class ClassificationResultParser(ResultParser):
-    def __init__(self, *args, **kwargs):
-        pass
-
-    def __call__(
-        self, results: list[torch.Tensor], image_infos: list[ImageInfo] = None, *args, **kwargs
-    ) -> list[Annotation]:
-        parseds = []
-
-        results = results[0]  # TODO: multi label
-        scores, class_ids = results.cpu().topk(results.shape[1], dim=-1)
-        results = torch.cat([class_ids.unsqueeze(-1), scores.unsqueeze(-1)], dim=-1)
-        for result in results:
-            parsed = []
-            for class_id, score in result:
-                parsed.append(
-                    Annotation.classification(category_id=int(class_id) + 1, score=float(score))
-                )
-            parseds.append(parsed)
-        return parseds
-
-
-class ObjectDetectionResultParser(ResultParser):
-    def __init__(
-        self, confidence_threshold: float = 0.25, iou_threshold: float = 0.5, *args, **kwargs
-    ):
-        self.confidence_threshold = confidence_threshold
-        self.iou_threshold = iou_threshold
-
-    def __call__(
-        self, results: list[torch.Tensor], image_infos: list[ImageInfo], *args, **kwargs
-    ) -> list[Annotation]:
-        parseds = []
-
-        bboxes_batch, confs_batch, class_ids_batch = results
-        for bboxes, confs, class_ids, image_info in zip(
-            bboxes_batch, confs_batch, class_ids_batch, image_infos
-        ):
-
-            mask = confs > self.confidence_threshold
-
-            bboxes, confs, class_ids = (
-                bboxes[mask],
-                confs[mask],
-                class_ids[mask],
-            )
-            idxs = batched_nms(bboxes, confs, class_ids, self.iou_threshold)
-
-            bboxes = bboxes[idxs, :].cpu()
-            confs = confs[idxs].cpu()
-            class_ids = class_ids[idxs].cpu()
-
-            W, H = image_info.input_shape
-            left_pad, top_pad = image_info.pad
-            ori_w, ori_h = image_info.ori_shape
-            new_w, new_h = image_info.new_shape
-
-            parsed = []
-            for (x1, y1, x2, y2), conf, class_id in zip(bboxes, confs, class_ids):
-
-                x1 = max(float((x1 * W - left_pad) / new_w * ori_w), 0)
-                y1 = max(float((y1 * H - top_pad) / new_h * ori_h), 0)
-                x2 = min(float((x2 * W - left_pad) / new_w * ori_w), ori_w)
-                y2 = min(float((y2 * H - top_pad) / new_h * ori_h), ori_h)
-
-                parsed.append(
-                    Annotation.object_detection(
-                        category_id=int(class_id) + 1,
-                        bbox=[x1, y1, x2 - x1, y2 - y1],
-                        area=float((x2 - x1) * (y2 - y1)),
-                        score=float(conf),
-                    )
-                )
-            parseds.append(parsed)
-        return parseds
-
-
-class InstanceSegmentationResultParser(ObjectDetectionResultParser):
-    def __init__(
-        self, confidence_threshold: float = 0.25, iou_threshold: float = 0.5, *args, **kwargs
-    ):
-        self.confidence_threshold = confidence_threshold
-        self.iou_threshold = iou_threshold
-        super().__init__(confidence_threshold, iou_threshold, *args, **kwargs)
-
-    def __call__(
-        self, results: list[torch.Tensor], image_infos: list[ImageInfo], *args, **kwargs
-    ) -> list[Annotation]:
-        parseds = []
-        bboxes_batch, confs_batch, class_ids_batch, masks_batch = results
-        for bboxes, confs, class_ids, masks, image_info in zip(
-            bboxes_batch,
-            confs_batch,
-            class_ids_batch,
-            masks_batch,
-            image_infos,
-        ):
-
-            mask = confs > self.confidence_threshold
-
-            bboxes, confs, class_ids, masks = (
-                bboxes[mask],
-                confs[mask],
-                class_ids[mask],
-                masks[mask],
-            )
-            idxs = batched_nms(bboxes, confs, class_ids, self.iou_threshold)
-
-            bboxes = bboxes[idxs, :].cpu()
-            confs = confs[idxs].cpu()
-            class_ids = class_ids[idxs].cpu()
-
-            masks = masks[idxs, :]
-            masks = (
-                F.interpolate(
-                    input=masks.gt_(0.5).unsqueeze(1),
-                    size=image_info.ori_shape,
-                    mode="bilinear",
-                    align_corners=False,
-                )
-                .cpu()
-                .squeeze(1)
-            )
-
-            W, H = image_info.input_shape
-            left_pad, top_pad = image_info.pad
-            ori_w, ori_h = image_info.ori_shape
-            new_w, new_h = image_info.new_shape
-
-            parsed = []
-            for (x1, y1, x2, y2), conf, class_id, mask in zip(bboxes, confs, class_ids, masks):
-
-                x1 = max(float((x1 * W - left_pad) / new_w * ori_w), 0)
-                y1 = max(float((y1 * H - top_pad) / new_h * ori_h), 0)
-                x2 = min(float((x2 * W - left_pad) / new_w * ori_w), ori_w)
-                y2 = min(float((y2 * H - top_pad) / new_h * ori_h), ori_h)
-
-                # clean non roi area
-                mask[:, : round(x1)] = 0
-                mask[:, round(x2) :] = 0
-                mask[: round(y1), :] = 0
-                mask[round(y2) :, :] = 0
-
-                segment = convert_mask_to_polygon(mask.numpy().astype(np.uint8))
-
-                parsed.append(
-                    Annotation.instance_segmentation(
-                        category_id=int(class_id) + 1,
-                        bbox=[x1, y1, x2 - x1, y2 - y1],
-                        area=float((x2 - x1) * (y2 - y1)),
-                        score=float(conf),
-                        segmentation=segment,
-                    )
-                )
-            parseds.append(parsed)
-        return parseds
-
-
-class TextRecognitionResultParser(ResultParser):
-    def __init__(self, categories, *args, **kwargs):
-        self.categories = categories
-        self.category_names = [""] + [d["name"] for d in self.categories]
-
-    def __call__(
-        self, results: list[torch.Tensor], image_infos: list[ImageInfo] = None, *args, **kwargs
-    ) -> list[Annotation]:
-        parseds = []
-
-        pred_batch, conf_batch = results
-        for preds, confs in zip(pred_batch, conf_batch):
-            mask = preds > 0
-            preds, confs = preds[mask], confs[mask]
-
-            text = "".join([self.category_names[pred] for pred in preds])
-
-            parsed = []
-            parsed.append(
-                Annotation.text_recognition(
-                    score=list(map(float, confs)),
-                    caption=text,
-                )
-            )
-            parseds.append(parsed)
-
-        return parseds
-
-
-class SemanticSegmentationResultParser(ResultParser):
-    def __init__(self, *args, **kwargs):
-        pass
-
-    def __call__(
-        self, results: list[torch.Tensor], image_infos: list[ImageInfo], *args, **kwargs
-    ) -> list[Annotation]:
-        parseds = []
-
-        for masks, image_info in zip(
-            results,
-            image_infos,
-        ):
-            parsed = []
-
-            left_pad, top_pad = image_info.pad
-
-            num_class = masks.shape[0]
-            mask = masks.argmax(dim=0)
-            class_masks = [(mask == class_id) * 255 for class_id in range(num_class - 1)]
-            for class_id, class_mask in enumerate(class_masks):
-                class_mask = class_mask.numpy().astype(np.uint8)
-                if left_pad > 0:
-                    class_mask = class_mask[:, left_pad:-left_pad]
-                if top_pad > 0:
-                    class_mask = class_mask[top_pad:-top_pad, :]
-
-                class_mask = cv2.resize(class_mask, dsize=(image_info.ori_shape))
-                segment = convert_mask_to_polygon(class_mask)
-
-                if segment:
-                    parsed.append(
-                        Annotation.semantic_segmentation(
-                            category_id=int(class_id) + 1,
-                            segmentation=segment,
-                        )
-                    )
-
-            parseds.append(parsed)
-        return parseds
-
-
-def get_parser(task: str):
-    if task == TaskType.CLASSIFICATION:
-        return ClassificationResultParser
-    elif task == TaskType.OBJECT_DETECTION:
-        return ObjectDetectionResultParser
-    elif task == TaskType.INSTANCE_SEGMENTATION:
-        return InstanceSegmentationResultParser
-    elif task == TaskType.TEXT_RECOGNITION:
-        return TextRecognitionResultParser
-    elif task == TaskType.SEMANTIC_SEGMENTATION:
-        return SemanticSegmentationResultParser
-    else:
-        raise ValueError(f"Unsupported task type: {task}")
->>>>>>> 8e89cc17
 
 
 class ModelWrapper(torch.nn.Module):
