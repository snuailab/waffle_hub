--- conflicted
+++ resolved
@@ -3,7 +3,6 @@
 import enum
 import importlib
 import warnings
-import enum
 from collections import OrderedDict
 
 from tabulate import tabulate
@@ -68,9 +67,7 @@
 
     except ModuleNotFoundError as e:
 
-        install_queries = "\n".join(
-            [f"- pip install {backend}=={version}" for version in versions]
-        )
+        install_queries = "\n".join([f"- pip install {backend}=={version}" for version in versions])
 
         e.msg = f"""
             Need to install {backend}.
@@ -97,27 +94,17 @@
 
     return table
 
-<<<<<<< HEAD
-=======
 
->>>>>>> bb1f112f
 class CustomEnumMeta(enum.EnumMeta):
     def __contains__(cls, item):
         if isinstance(item, str):
             return item.upper() in cls._member_names_
         return super().__contains__(item)
-<<<<<<< HEAD
-    
-    def __upper__(self):
-        return self.name.upper()
-
-=======
 
     def __upper__(self):
         return self.name.upper()
 
 
->>>>>>> bb1f112f
 class BaseEnum(enum.Enum, metaclass=CustomEnumMeta):
     """Base class for Enum
 
@@ -152,13 +139,6 @@
 
 
 class DataType(BaseEnum):
-<<<<<<< HEAD
-    YOLO = enum.auto()
-    ULTRALYTICS = YOLO
-
-    COCO = enum.auto()
-    TX_MODEL = COCO
-=======
     # TODO: map to same value
 
     YOLO = enum.auto()
@@ -170,7 +150,6 @@
 
     HUGGINGFACE = enum.auto()
     TRANSFORMERS = enum.auto()
->>>>>>> bb1f112f
 
 
 class TaskType(BaseEnum):
