<<<<<<< HEAD
__version__ = "0.2.16"

import enum

from waffle_dough.type.data_type import DataType
from waffle_hub.type.backend_type import BackendType
from waffle_hub.utils.utils import CaseInsensitiveDict
=======
__version__ = "0.3.0a1"

import enum
import signal
from collections import OrderedDict
>>>>>>> 8e89cc17


class CustomEnumMeta(enum.EnumMeta):
    def __contains__(cls, item):
        if isinstance(item, str):
            return item.upper() in cls._member_names_
        return super().__contains__(item)

    def __upper__(self):
        return self.name.upper()


class BaseEnum(enum.Enum, metaclass=CustomEnumMeta):
    """Base class for Enum

    Example:
        >>> class Color(BaseEnum):
        >>>     RED = 1
        >>>     GREEN = 2
        >>>     BLUE = 3
        >>> Color.RED == "red"
        True
        >>> Color.RED == "RED"
        True
        >>> "red" in DataType
        True
        >>> "RED" in DataType
        True
    """

    def __eq__(self, other):
        if isinstance(other, str):
            return self.name.upper() == other.upper()
        return super().__eq__(other)

    def __ne__(self, other):
        if isinstance(other, str):
            return self.name.upper() != other.upper()
        return super().__ne__(other)

    def __hash__(self):
        return hash(self.name.upper())

    def __str__(self):
        return self.name.upper()

    def __repr__(self):
        return self.name.upper()


class SplitMethod(BaseEnum):
    RANDOM = enum.auto()
    STRATIFIED = enum.auto()


<<<<<<< HEAD
EXPORT_MAP = CaseInsensitiveDict(
=======
# for changeable status desc
class TrainStatusDesc(BaseEnum):
    INIT = enum.auto()
    RUNNING = enum.auto()
    SUCCESS = enum.auto()
    FAILED = enum.auto()
    STOPPED = enum.auto()


class EvaluateStatusDesc(BaseEnum):
    INIT = enum.auto()
    RUNNING = enum.auto()
    SUCCESS = enum.auto()
    FAILED = enum.auto()
    STOPPED = enum.auto()


class InferenceStatusDesc(BaseEnum):
    INIT = enum.auto()
    RUNNING = enum.auto()
    SUCCESS = enum.auto()
    FAILED = enum.auto()
    STOPPED = enum.auto()


class ExportOnnxStatusDesc(BaseEnum):
    INIT = enum.auto()
    RUNNING = enum.auto()
    SUCCESS = enum.auto()
    FAILED = enum.auto()
    STOPPED = enum.auto()


class ExportWaffleStatusDesc(BaseEnum):
    INIT = enum.auto()
    RUNNING = enum.auto()
    SUCCESS = enum.auto()
    FAILED = enum.auto()
    STOPPED = enum.auto()


EXPORT_MAP = OrderedDict(
>>>>>>> 8e89cc17
    {
        DataType.YOLO: "ULTRALYTICS",
        DataType.ULTRALYTICS: "ULTRALYTICS",
        DataType.COCO: "COCO",
        DataType.AUTOCARE_DLT: "AUTOCARE_DLT",
        DataType.TRANSFORMERS: "TRANSFORMERS",
    }
)

BACKEND_MAP = CaseInsensitiveDict(
    {
        BackendType.ULTRALYTICS: {
            "adapter_import_path": "waffle_hub.hub.train.adapter.ultralytics.ultralytics",
            "adapter_class_name": "UltralyticsManager",
        },
        BackendType.AUTOCARE_DLT: {
            "adapter_import_path": "waffle_hub.hub.train.adapter.autocare_dlt.autocare_dlt",
            "adapter_class_name": "AutocareDltManager",
        },
        BackendType.TRANSFORMERS: {
            "adapter_import_path": "waffle_hub.hub.train.adapter.transformers.transformers",
            "adapter_class_name": "TransformersManager",
        },
    }
<<<<<<< HEAD
)
=======
)


for key in list(EXPORT_MAP.keys()):
    EXPORT_MAP[str(key).lower()] = EXPORT_MAP[key]
    EXPORT_MAP[str(key).upper()] = EXPORT_MAP[key]


for key in list(BACKEND_MAP.keys()):
    BACKEND_MAP[str(key).lower()] = BACKEND_MAP[key]
    BACKEND_MAP[str(key).upper()] = BACKEND_MAP[key]


# except handler for SIGINT, SIGTERM, SIGCHILD
def sigint_handler(signum, frame):
    raise KeyboardInterrupt


def sigterm_handler(signum, frame):
    raise SystemExit


signal.signal(signal.SIGINT, sigint_handler)
signal.signal(signal.SIGTERM, sigterm_handler)
>>>>>>> 8e89cc17
<|MERGE_RESOLUTION|>--- conflicted
+++ resolved
@@ -1,18 +1,12 @@
-<<<<<<< HEAD
-__version__ = "0.2.16"
-
-import enum
-
-from waffle_dough.type.data_type import DataType
-from waffle_hub.type.backend_type import BackendType
-from waffle_hub.utils.utils import CaseInsensitiveDict
-=======
 __version__ = "0.3.0a1"
 
 import enum
 import signal
 from collections import OrderedDict
->>>>>>> 8e89cc17
+
+from waffle_dough.type.data_type import DataType
+from waffle_hub.type.backend_type import BackendType
+from waffle_hub.utils.utils import CaseInsensitiveDict
 
 
 class CustomEnumMeta(enum.EnumMeta):
@@ -68,9 +62,6 @@
     STRATIFIED = enum.auto()
 
 
-<<<<<<< HEAD
-EXPORT_MAP = CaseInsensitiveDict(
-=======
 # for changeable status desc
 class TrainStatusDesc(BaseEnum):
     INIT = enum.auto()
@@ -113,7 +104,6 @@
 
 
 EXPORT_MAP = OrderedDict(
->>>>>>> 8e89cc17
     {
         DataType.YOLO: "ULTRALYTICS",
         DataType.ULTRALYTICS: "ULTRALYTICS",
@@ -138,9 +128,6 @@
             "adapter_class_name": "TransformersManager",
         },
     }
-<<<<<<< HEAD
-)
-=======
 )
 
 
@@ -164,5 +151,4 @@
 
 
 signal.signal(signal.SIGINT, sigint_handler)
-signal.signal(signal.SIGTERM, sigterm_handler)
->>>>>>> 8e89cc17
+signal.signal(signal.SIGTERM, sigterm_handler)