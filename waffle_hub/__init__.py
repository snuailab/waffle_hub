<<<<<<< HEAD
__version__ = "0.2.15"
=======
__version__ = "0.2.16"
>>>>>>> 884fc0c3

import enum
from collections import OrderedDict


class CustomEnumMeta(enum.EnumMeta):
    def __contains__(cls, item):
        if isinstance(item, str):
            return item.upper() in cls._member_names_
        return super().__contains__(item)

    def __upper__(self):
        return self.name.upper()


class BaseEnum(enum.Enum, metaclass=CustomEnumMeta):
    """Base class for Enum

    Example:
        >>> class Color(BaseEnum):
        >>>     RED = 1
        >>>     GREEN = 2
        >>>     BLUE = 3
        >>> Color.RED == "red"
        True
        >>> Color.RED == "RED"
        True
        >>> "red" in DataType
        True
        >>> "RED" in DataType
        True
    """

    def __eq__(self, other):
        if isinstance(other, str):
            return self.name.upper() == other.upper()
        return super().__eq__(other)

    def __ne__(self, other):
        if isinstance(other, str):
            return self.name.upper() != other.upper()
        return super().__ne__(other)

    def __hash__(self):
        return hash(self.name.upper())

    def __str__(self):
        return self.name.upper()

    def __repr__(self):
        return self.name.upper()


class DataType(BaseEnum):
    # TODO: map to same value

    YOLO = enum.auto()
    ULTRALYTICS = enum.auto()

    COCO = enum.auto()

    AUTOCARE_DLT = enum.auto()

    TRANSFORMERS = enum.auto()


class TaskType(BaseEnum):
    CLASSIFICATION = enum.auto()
    OBJECT_DETECTION = enum.auto()
    SEMANTIC_SEGMENTATION = enum.auto()
    INSTANCE_SEGMENTATION = enum.auto()
    KEYPOINT_DETECTION = enum.auto()
    TEXT_RECOGNITION = enum.auto()
    REGRESSION = enum.auto()


class SplitMethod(BaseEnum):
    RANDOM = enum.auto()
    STRATIFIED = enum.auto()


EXPORT_MAP = OrderedDict(
    {
        DataType.YOLO: "ULTRALYTICS",
        DataType.ULTRALYTICS: "ULTRALYTICS",
        DataType.COCO: "COCO",
        DataType.AUTOCARE_DLT: "AUTOCARE_DLT",
        DataType.TRANSFORMERS: "TRANSFORMERS",
    }
)


BACKEND_MAP = OrderedDict(
    {
        DataType.ULTRALYTICS: {
            "import_path": "waffle_hub.hub.adapter.ultralytics",
            "class_name": "UltralyticsHub",
        },
        DataType.AUTOCARE_DLT: {
            "import_path": "waffle_hub.hub.adapter.autocare_dlt",
            "class_name": "AutocareDLTHub",
        },
        DataType.TRANSFORMERS: {
            "import_path": "waffle_hub.hub.adapter.transformers",
            "class_name": "TransformersHub",
        },
    }
)


for key in list(EXPORT_MAP.keys()):
    EXPORT_MAP[str(key).lower()] = EXPORT_MAP[key]
    EXPORT_MAP[str(key).upper()] = EXPORT_MAP[key]


for key in list(BACKEND_MAP.keys()):
    BACKEND_MAP[str(key).lower()] = BACKEND_MAP[key]
    BACKEND_MAP[str(key).upper()] = BACKEND_MAP[key]<|MERGE_RESOLUTION|>--- conflicted
+++ resolved
@@ -1,8 +1,4 @@
-<<<<<<< HEAD
-__version__ = "0.2.15"
-=======
 __version__ = "0.2.16"
->>>>>>> 884fc0c3
 
 import enum
 from collections import OrderedDict
