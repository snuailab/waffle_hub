--- conflicted
+++ resolved
@@ -1,8 +1,4 @@
-<<<<<<< HEAD
 __version__ = "0.1.9"
-=======
-__version__ = "0.1.8"
->>>>>>> d18c3ffe
 
 import enum
 import importlib
@@ -95,27 +91,16 @@
 
     return table
 
-<<<<<<< HEAD
-
-=======
->>>>>>> d18c3ffe
 class CustomEnumMeta(enum.EnumMeta):
     def __contains__(cls, item):
         if isinstance(item, str):
             return item.upper() in cls._member_names_
         return super().__contains__(item)
-<<<<<<< HEAD
 
     def __upper__(self):
         return self.name.upper()
 
 
-=======
-    
-    def __upper__(self):
-        return self.name.upper()
-
->>>>>>> d18c3ffe
 class BaseEnum(enum.Enum, metaclass=CustomEnumMeta):
     """Base class for Enum
 
@@ -150,7 +135,6 @@
 
 
 class DataType(BaseEnum):
-<<<<<<< HEAD
     # TODO: map to same value
 
     YOLO = enum.auto()
@@ -162,13 +146,6 @@
 
     HUGGINGFACE = enum.auto()
     TRANSFORMERS = enum.auto()
-=======
-    YOLO = enum.auto()
-    ULTRALYTICS = YOLO
-
-    COCO = enum.auto()
-    TX_MODEL = COCO
->>>>>>> d18c3ffe
 
 
 class TaskType(BaseEnum):
