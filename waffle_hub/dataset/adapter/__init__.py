--- conflicted
+++ resolved
@@ -14,9 +14,6 @@
     "import_coco",
     "import_transformers",
     "import_yolo",
-<<<<<<< HEAD
     "import_superb_ai"
-=======
     "import_label_studio",
->>>>>>> f50d0865
 ]