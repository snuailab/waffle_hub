import logging
import random
import warnings
from collections import OrderedDict
from functools import cached_property
from pathlib import Path
from typing import Union

from waffle_utils.file import io
from waffle_utils.log import datetime_now
from waffle_utils.utils import type_validator

from datasets import Dataset as HFDataset
from datasets import DatasetDict, load_from_disk
from waffle_hub import DataType, TaskType
<<<<<<< HEAD
from waffle_hub.dataset.adapter import (
    export_coco,
    export_huggingface,
    export_yolo,
)
=======
from waffle_hub.dataset.adapter import export_coco, export_yolo
>>>>>>> 4ea82583
from waffle_hub.schema import Annotation, Category, DatasetInfo, Image

logger = logging.getLogger(__name__)


class Dataset:
    DEFAULT_DATASET_ROOT_DIR = Path("./datasets")
    DATASET_INFO_FILE_NAME = Path("info.yaml")

    RAW_IMAGE_DIR = Path("raw")
    IMAGE_DIR = Path("images")
    ANNOTATION_DIR = Path("annotations")
    CATEGORY_DIR = Path("categories")
    PREDICTION_DIR = Path("predictions")
    EXPORT_DIR = Path("exports")
    SET_DIR = Path("sets")

    TRAIN_SET_FILE_NAME = Path("train.json")
    VAL_SET_FILE_NAME = Path("val.json")
    TEST_SET_FILE_NAME = Path("test.json")
    UNLABELED_SET_FILE_NAME = Path("unlabeled.json")

    def __init__(
        self,
        name: str,
        task: Union[str, TaskType],
        created: str = None,
        root_dir: str = None,
    ):
        self.name = name
        self.task = task
        self.created = created

        self.root_dir = (
            Path(root_dir) if root_dir else Dataset.DEFAULT_DATASET_ROOT_DIR
        )

    # properties
    @property
    def name(self):
        return self.__name

    @name.setter
    @type_validator(str)
    def name(self, v):
        self.__name = v

    @property
    def task(self):
        return self.__task

    @task.setter
    def task(self, v):
        if v not in TaskType:
            raise ValueError(
                f"Invalid task type: {v}"
                f"Available task types: {list(TaskType)}"
            )
        self.__task = str(v).upper()

    @property
    def created(self):
        return self.__created

    @created.setter
    def created(self, v):
        self.__created = v or datetime_now()

    @property
    def root_dir(self):
        return self.__root_dir

    @root_dir.setter
    @type_validator(Path)
    def root_dir(self, v):
        self.__root_dir = v

    # cached properties
    @cached_property
    def dataset_dir(self) -> Path:
        return self.root_dir / self.name

    @cached_property
    def dataset_info_file(self) -> Path:
        return self.dataset_dir / Dataset.DATASET_INFO_FILE_NAME

    @cached_property
    def raw_image_dir(self) -> Path:
        return self.dataset_dir / Dataset.RAW_IMAGE_DIR

    @cached_property
    def image_dir(self) -> Path:
        return self.dataset_dir / Dataset.IMAGE_DIR

    @cached_property
    def annotation_dir(self) -> Path:
        return self.dataset_dir / Dataset.ANNOTATION_DIR

    @cached_property
    def prediction_dir(self) -> Path:
        return self.dataset_dir / Dataset.PREDICTION_DIR

    @cached_property
    def category_dir(self) -> Path:
        return self.dataset_dir / Dataset.CATEGORY_DIR

    @cached_property
    def export_dir(self) -> Path:
        return self.dataset_dir / Dataset.EXPORT_DIR

    @cached_property
    def set_dir(self) -> Path:
        return self.dataset_dir / Dataset.SET_DIR

    @cached_property
    def train_set_file(self) -> Path:
        return self.set_dir / Dataset.TRAIN_SET_FILE_NAME

    @cached_property
    def val_set_file(self) -> Path:
        return self.set_dir / Dataset.VAL_SET_FILE_NAME

    @cached_property
    def test_set_file(self) -> Path:
        return self.set_dir / Dataset.TEST_SET_FILE_NAME

    @cached_property
    def unlabeled_set_file(self) -> Path:
        return self.set_dir / Dataset.UNLABELED_SET_FILE_NAME

    @cached_property
    def images(self) -> dict[int, Image]:
        return OrderedDict(
            {
                image.image_id: image
                for image in sorted(
                    self.get_images(), key=lambda i: i.image_id
                )
            }
        )

    @cached_property
    def unlabeled_images(self) -> dict[int, Image]:
        return OrderedDict(
            {
                image.image_id: image
                for image in sorted(
                    self.get_images(labeled=False), key=lambda i: i.image_id
                )
            }
        )

    @cached_property
    def annotations(self) -> dict[int, Annotation]:
        return OrderedDict(
            {
                annotation.annotation_id: annotation
                for annotation in sorted(
                    self.get_annotations(), key=lambda a: a.annotation_id
                )
            }
        )

    @cached_property
    def categories(self) -> dict[int, Category]:
        return OrderedDict(
            {
                category.category_id: category
                for category in sorted(
                    self.get_categories(), key=lambda c: c.category_id
                )
            }
        )

    @cached_property
    def category_names(self) -> list[str]:
        categories: dict[int, Category] = self.categories
        return [
            c.name
            for c in sorted(categories.values(), key=lambda c: c.category_id)
        ]

    @cached_property
    def image_to_annotations(self) -> dict[int, list[Annotation]]:
        return OrderedDict(
            {
                image_id: list(
                    filter(
                        lambda a: a.image_id == image_id,
                        self.annotations.values(),
                    )
                )
                for image_id in self.images.keys()
            }
        )

    # factories
    @classmethod
    def new(cls, name: str, task: str, root_dir: str = None) -> "Dataset":
        """Create New Dataset

        Args:
            name (str): Dataset name
            task (str): Dataset task
            root_dir (str, optional): Dataset root directory. Defaults to None.

        Raises:
            FileExistsError: if dataset name already exists

        Returns:
            Dataset: Dataset Class
        """
        ds = cls(name=name, task=task, root_dir=root_dir)
        if ds.initialized():
            raise FileExistsError(
                f'{ds.dataset_dir} already exists. try another name or Dataset.load("{name}")'
            )
        ds.initialize()
        return ds

    @classmethod
    def clone(
        cls,
        src_name: str,
        name: str,
        src_root_dir: str = None,
        root_dir: str = None,
    ) -> "Dataset":
        """Clone Existing Dataset

        Args:
            src_name (str):
                Dataset name to clone.
                It should be Waffle Created Dataset.
            name (str): New Dataset name
            src_root_dir (str, optional): Source Dataset root directory. Defaults to None.
            root_dir (str, optional): New Dataset root directory. Defaults to None.

        Raises:
            FileNotFoundError: if source dataset does not exist.
            FileExistsError: if new dataset name already exist.

        Returns:
            Dataset: Dataset Class
        """
        src_ds = Dataset.load(src_name, src_root_dir)
        if not src_ds.initialized():
            raise FileNotFoundError(
                f"{src_ds.dataset_dir} has not been created by Waffle."
            )

        ds = Dataset.new(name, src_ds.task, root_dir)
        ds.initialize()
        io.copy_files_to_directory(
            src_ds.dataset_dir, ds.dataset_dir, create_directory=True
        )

        return ds

    @classmethod
    def load(cls, name: str, root_dir: str = None) -> "Dataset":
        """Load Dataset.

        Args:
            name (str): Dataset name that Waffle Created
            root_dir (str, optional): Dataset root directory. Defaults to None.

        Raises:
            FileNotFoundError: if source dataset does not exist.

        Returns:
            Dataset: Dataset Class
        """
        root_dir = (
            Path(root_dir) if root_dir else Dataset.DEFAULT_DATASET_ROOT_DIR
        )
        dataset_info_file = root_dir / name / Dataset.DATASET_INFO_FILE_NAME
        if not dataset_info_file.exists():
            raise FileNotFoundError(
                f"{dataset_info_file} has not been created."
            )
        dataset_info = DatasetInfo.load(dataset_info_file)
        return cls(**dataset_info.to_dict(), root_dir=root_dir)

    @classmethod
    def from_coco(
        cls,
        name: str,
        task: str,
        coco_file: str,
        coco_root_dir: str,
        root_dir: str = None,
    ) -> "Dataset":
        """Import Dataset from coco format.

        Args:
            name (str): Dataset name.
            task (str): Dataset task.
            coco_file (str): Coco json file path.
            coco_root_dir (str): Coco image root directory.
            root_dir (str, optional): Dataset root directory. Defaults to None.

        Raises:
            FileExistsError: if new dataset name already exist.

        Returns:
            Dataset: Dataset Class
        """
        ds = Dataset.new(name, task, root_dir)
        ds.initialize()

        # parse coco annotation file
        coco = io.load_json(coco_file)
        for image_dict in coco["images"]:
            image_id = image_dict.pop("id")
            ds.add_images(
                [Image.from_dict({**image_dict, "image_id": image_id})]
            )
        for annotation_dict in coco["annotations"]:
            annotation_id = annotation_dict.pop("id")
            ds.add_annotations(
                [
                    Annotation.from_dict(
                        {**annotation_dict, "annotation_id": annotation_id},
                        task,
                    )
                ]
            )
        for category_dict in coco["categories"]:
            category_id = category_dict.pop("id")
            ds.add_categories(
                [
                    Category.from_dict(
                        {**category_dict, "category_id": category_id}, task
                    )
                ]
            )

        # copy raw images
        io.copy_files_to_directory(coco_root_dir, ds.raw_image_dir)

        return ds

    @classmethod
    def from_huggingface(
        cls,
        name: str,
        task: str,
        dataset_dir: str,
        root_dir=None,
    ) -> "Dataset":
        """Import Dataset from huggingface datasets.

        Args:
            name (str): Dataset name.
            dataset_dir (str): Hugging Face dataset directory.
            task (str): Task name. Task must be one of ["classification", "object_detection"]
            root_dir (str, optional): Dataset root directory. Defaults to None.

        Raises:
            FileExistsError: if dataset name already exists
            ValueError: if dataset is not Dataset or DatasetDict

        Returns:
            Dataset: Dataset Class
        """
        ds = cls(name, root_dir)
        if ds.initialized():
            raise FileExistsError(
                f"{ds.dataset_dir} already exists. try another name."
            )
        ds.initialize()

        dataset = load_from_disk(dataset_dir)

        if isinstance(dataset, DatasetDict):
            is_splited = True
        elif isinstance(dataset, HFDataset):
            is_splited = False
        else:
            raise ValueError("dataset should be Dataset or DatasetDict")

        def _import(dataset: HFDataset, task: str):
            if task == "object_detection":
                for data in dataset:
                    data["image"].save(
                        f"{ds.raw_image_dir}/{data['image_id']}.jpg"
                    )
                    image = Image(
                        image_id=data["image_id"],
                        file_name=f"{data['image_id']}.jpg",
                        width=data["width"],
                        height=data["height"],
                    )
                    ds.add_images([image])

                    annotation_ids = data["objects"]["id"]
                    areas = data["objects"]["area"]
                    category_ids = data["objects"]["category"]
                    bboxes = data["objects"]["bbox"]

                    for annotation_id, area, category_id, bbox in zip(
                        annotation_ids, areas, category_ids, bboxes
                    ):
                        annotation = Annotation(
                            annotation_id=annotation_id,
                            image_id=image.image_id,
                            category_id=category_id + 1,
                            area=area,
                            bbox=bbox,
                        )
                        ds.add_annotations([annotation])

                categories = (
                    dataset.features["objects"].feature["category"].names
                )
                for category_id, category_name in enumerate(categories):
                    category = Category(
                        category_id=category_id + 1,
                        supercategory="object",
                        name=category_name,
                    )
                    ds.add_categories([category])

            elif task == "classification":
                for data in dataset:
                    data["image"].save(
                        f"{ds.raw_image_dir}/{data['image_id']}.jpg"
                    )
                    image = Image(
                        image_id=data["image_id"],
                        file_name=f"{data['image_id']}.jpg",
                        width=data["width"],
                        height=data["height"],
                    )
                    ds.add_images([image])

                    annotation = Annotation(
                        annotation_id=data["image_id"],
                        image_id=image.image_id,
                        category_id=data["label"] + 1,
                    )
                    ds.add_annotations([annotation])

                categories = dataset.features["label"].names
                for category_id, category_name in enumerate(categories):
                    category = Category(
                        category_id=category_id + 1,
                        supercategory="object",
                        name=category_name,
                    )
                    ds.add_categories([category])
            else:
                raise ValueError(
                    "task should be one of ['classification', 'object_detection']"
                )

        if is_splited:
            for set_type, set in dataset.items():
                image_ids = set["image_id"]
                io.save_json(image_ids, ds.set_dir / f"{set_type}.json", True)
                _import(set, task)
        else:
            _import(dataset, task)

        return ds

    def initialize(self):
        """Initialize Dataset.
        It creates necessary directories under {dataset_root_dir}/{dataset_name}.
        """
        io.make_directory(self.raw_image_dir)
        io.make_directory(self.image_dir)
        io.make_directory(self.annotation_dir)
        io.make_directory(self.category_dir)

        # create dataset_info.yaml
        io.save_yaml(
            DatasetInfo(
                name=self.name, task=self.task, created=self.created
            ).to_dict(),
            self.dataset_info_file,
        )

    def initialized(self) -> bool:
        """Check if Dataset has been initialized or not.

        Returns:
            bool:
                initialized -> True
                not initialized -> False
        """
        return self.dataset_info_file.exists()

    # get
    def get_images(
        self, image_ids: list[int] = None, labeled: bool = True
    ) -> list[Image]:
        """Get "Image"s.

        Args:
            image_ids (list[int], optional): id list. None for all "Image"s. Defaults to None.
            labeled (bool, optional): get labeled images. False for unlabeled images. Defaults to True.

        Returns:
            list[Image]: "Image" list
        """
        image_files = (
            list(map(lambda x: self.image_dir / (str(x) + ".json"), image_ids))
            if image_ids
            else list(self.image_dir.glob("*.json"))
        )
        labeled_images = []
        unlabeled_images = []
        for image_file in image_files:
            if self.get_annotations(image_file.stem):
                labeled_images.append(Image.from_json(image_file))
            else:
                unlabeled_images.append(Image.from_json(image_file))

        if labeled:
            logger.info(f"Found {len(labeled_images)} labeled images")
            return labeled_images
        else:
            logger.info(f"Found {len(unlabeled_images)} unlabeled images")
            return unlabeled_images

    def get_categories(self, category_ids: list[int] = None) -> list[Category]:
        """Get "Category"s.

        Args:
            category_ids (list[int], optional): id list. None for all "Category"s. Defaults to None.

        Returns:
            list[Category]: "Category" list
        """
        return [
            Category.from_json(f, self.task)
            for f in (
                [
                    self.category_dir / f"{category_id}.json"
                    for category_id in category_ids
                ]
                if category_ids
                else self.category_dir.glob("*.json")
            )
        ]

    def get_annotations(self, image_id: int = None) -> list[Annotation]:
        """Get "Annotation"s.

        Args:
            image_id (int, optional): image id. None for all "Annotation"s. Defaults to None.

        Returns:
            list[Annotation]: "Annotation" list
        """
        if image_id:
            return [
                Annotation.from_json(f, self.task)
                for f in self.annotation_dir.glob(f"{image_id}/*.json")
            ]
        else:
            return [
                Annotation.from_json(f, self.task)
                for f in self.annotation_dir.glob("*/*.json")
            ]

    def get_predictions(self, image_id: int = None) -> list[Annotation]:
        """Get "Prediction"s.

        Args:
            image_id (int, optional): image id. None for all "Prediction"s. Defaults to None.

        Returns:
            list[Annotation]: "Prediction" list
        """
        if image_id:
            return [
                Annotation.from_json(f, self.task)
                for f in self.prediction_dir.glob(f"{image_id}/*.json")
            ]
        else:
            return [
                Annotation.from_json(f, self.task)
                for f in self.prediction_dir.glob("*/*.json")
            ]

    # add
    def add_images(self, images: list[Image]):
        """Add "Image"s to dataset.

        Args:
            images (list[Image]): list of "Image"s
        """
        for item in images:
            item_id = item.image_id
            item_path = self.image_dir / f"{item_id}.json"
            io.save_json(item.to_dict(), item_path)

    def add_categories(self, categories: list[Category]):
        """Add "Category"s to dataset.

        Args:
            categories (list[Category]): list of "Category"s
        """
        for item in categories:
            item_id = item.category_id
            item_path = self.category_dir / f"{item_id}.json"
            io.save_json(item.to_dict(), item_path)

    def add_annotations(self, annotations: list[Annotation]):
        """Add "Annotation"s to dataset.

        Args:
            annotations (list[Annotation]): list of "Annotation"s
        """
        for item in annotations:
            item_path = (
                self.annotation_dir
                / f"{item.image_id}"
                / f"{item.annotation_id}.json"
            )
            io.save_json(item.to_dict(), item_path, create_directory=True)

    def add_predictions(self, predictions: list[Annotation]):
        """Add "Annotation"s to dataset.

        Args:
            annotations (list[Annotation]): list of "Annotation"s
        """
        for item in predictions:
            item_path = (
                self.prediction_dir
                / f"{item.image_id}"
                / f"{item.annotation_id}.json"
            )
            io.save_json(item.to_dict(), item_path, create_directory=True)

    # functions
    def split(
        self,
        train_ratio: float,
        val_ratio: float = 0.0,
        test_ratio: float = 0.0,
        seed: int = 0,
    ):
        """Split Dataset to train, validation, test, (unlabeled) sets.

        Args:
            train_ratio (float): train num ratio (0 ~ 1).
            val_ratio (float, optional): val num ratio (0 ~ 1).
            test_ratio (float, optional): test num ratio (0 ~ 1).
            seed (int, optional): random seed. Defaults to 0.
        """

        if val_ratio == 0.0:
            val_ratio = 1 - train_ratio

        total_ratio = train_ratio + val_ratio + test_ratio
        train_ratio = train_ratio / total_ratio
        val_ratio = val_ratio / total_ratio
        test_ratio = test_ratio / total_ratio

        images: list[Image] = self.get_images(labeled=True)

        num_images = len(images)

        random.seed(seed)
        random.shuffle(images)

        train_num = round(num_images * train_ratio)
        val_num = round(num_images * val_ratio)
        test_num = round(num_images * test_ratio)
        logger.info(f"train: {train_num}, val: {val_num}, test: {test_num}")

        train_images = images[:train_num]
        val_images = images[train_num : train_num + val_num]
        test_images = (
            images[train_num + val_num :] if test_num > 0 else val_images
        )

        io.save_json(
            list(map(lambda x: x.image_id, train_images)),
            self.train_set_file,
            create_directory=True,
        )
        io.save_json(
            list(map(lambda x: x.image_id, val_images)),
            self.val_set_file,
            create_directory=True,
        )
        io.save_json(
            list(map(lambda x: x.image_id, test_images)),
            self.test_set_file,
            create_directory=True,
        )

        unlabeled_images: list[Image] = self.get_images(labeled=False)

        io.save_json(
            list(map(lambda x: x.image_id, unlabeled_images)),
            self.unlabeled_set_file,
            create_directory=True,
        )

    # export
    def get_split_ids(self) -> list[list[int]]:
        """Get split ids

        Returns:
            list[list[int]]: split ids
        """
        if not self.train_set_file.exists():
            raise FileNotFoundError(
                "There is no set files. Please run ds.split() first"
            )

        train_ids: list[int] = io.load_json(self.train_set_file)
        val_ids: list[int] = io.load_json(self.val_set_file)
        test_ids: list[int] = io.load_json(self.test_set_file)
        unlabeled_ids: list[int] = io.load_json(self.unlabeled_set_file)

        return [train_ids, val_ids, test_ids, unlabeled_ids]

    def export(self, data_type: Union[str, DataType]) -> str:
        """Export Dataset to Specific data formats

        Args:
            data_type (Union[str, DataType]): export data type. one of ["YOLO", "COCO"].

        Returns:
            str: exported dataset directory
        """
        export_dir: Path = self.export_dir / str(data_type)
        if export_dir.exists():
            io.remove_directory(export_dir)
            warnings.warn(
                f"{export_dir} already exists. Removing exist export and override."
            )

        try:
            if data_type == DataType.YOLO:
                export_dir = export_yolo(self, export_dir)
            elif data_type == DataType.COCO:
                export_dir = export_coco(self, export_dir)
            elif data_type == DataType.HUGGINGFACE:
                export_dir = export_huggingface(self, export_dir)
            else:
                raise ValueError(f"Invalid data_type: {data_type}")

            return export_dir
        except Exception as e:
            io.remove_directory(export_dir)
            raise e

    def delete(self):
        """Delete Dataset"""
        io.remove_directory(self.dataset_dir)
        del self<|MERGE_RESOLUTION|>--- conflicted
+++ resolved
@@ -13,15 +13,11 @@
 from datasets import Dataset as HFDataset
 from datasets import DatasetDict, load_from_disk
 from waffle_hub import DataType, TaskType
-<<<<<<< HEAD
 from waffle_hub.dataset.adapter import (
     export_coco,
     export_huggingface,
     export_yolo,
 )
-=======
-from waffle_hub.dataset.adapter import export_coco, export_yolo
->>>>>>> 4ea82583
 from waffle_hub.schema import Annotation, Category, DatasetInfo, Image
 
 logger = logging.getLogger(__name__)
